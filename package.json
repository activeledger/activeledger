{
  "name": "activeledger-monorepo",
  "private": true,
  "scripts": {
    "build": "npm run build:definitions && npm run build:logger && npm run build:utilities && npm run build:options && npm rum build:storage && npm run build:crypto && npm run build:query && npm run build:contracts && npm run build:protocol && npm run build:network && npm run build:ledger && npm run build:restore && npm run build:core",
    "build:utilities": "cd ./packages/utilities/ && npm run build",
    "build:options": "cd ./packages/options/ && npm run build",
    "build:logger": "cd ./packages/logger/ && npm run build",
    "build:definitions": "cd ./packages/definitions/ && npm run build",
    "build:crypto": "cd ./packages/crypto/ && npm run build",
    "build:query": "cd ./packages/query/ && npm run build",
    "build:contracts": "cd ./packages/contracts/ && npm run build",
<<<<<<< HEAD
	"build:toolkits": "cd ./packages/toolkits/ && npm run build",
=======
    "build:storage": "cd ./packages/storage/ && npm run build",
>>>>>>> 726faa23
    "build:protocol": "cd ./packages/protocol/ && npm run build",
    "build:network": "cd ./packages/network/ && npm run build",
    "build:ledger": "cd ./packages/activeledger/ && npm run build && npm link",
    "build:restore": "cd ./packages/restore/ && npm run build && npm link",
    "build:core": "cd ./packages/core/ && npm run build && npm link",
    "test": "mocha -r ts-node/register tests/**/*.ts -- --no-warnings"
  },
  "devDependencies": {
    "@types/chai": "^4.1.7",
    "@types/mocha": "^5.2.6",
    "chai": "^4.2.0",
    "lerna": "^3.13.3",
    "mocha": "^6.1.4",
    "nyc": "^14.0.0",
    "ts-node": "^8.1.0",
    "typescript": "^3.4.5"
  },
  "dependencies": {
    "@types/node": "^11.13.7"
  }
}<|MERGE_RESOLUTION|>--- conflicted
+++ resolved
@@ -10,11 +10,8 @@
     "build:crypto": "cd ./packages/crypto/ && npm run build",
     "build:query": "cd ./packages/query/ && npm run build",
     "build:contracts": "cd ./packages/contracts/ && npm run build",
-<<<<<<< HEAD
-	"build:toolkits": "cd ./packages/toolkits/ && npm run build",
-=======
+    "build:toolkits": "cd ./packages/toolkits/ && npm run build",
     "build:storage": "cd ./packages/storage/ && npm run build",
->>>>>>> 726faa23
     "build:protocol": "cd ./packages/protocol/ && npm run build",
     "build:network": "cd ./packages/network/ && npm run build",
     "build:ledger": "cd ./packages/activeledger/ && npm run build && npm link",
