--- conflicted
+++ resolved
@@ -39,26 +39,6 @@
   "author": "Activeledger",
   "license": "MIT",
   "dependencies": {
-<<<<<<< HEAD
-    "@activeledger/activecrypto": "^2.0.0-rc.8.0.28",
-    "@activeledger/activelogger": "^2.0.0-rc.8.0.28",
-    "@activeledger/activenetwork": "^2.0.0-rc.8.0.28",
-    "@activeledger/activeoptions": "^2.0.0-rc.8.0.28",
-    "@activeledger/activequery": "^2.0.0-rc.8.0.28",
-    "@loopback/boot": "^1.0.7",
-    "@loopback/context": "^1.3.0",
-    "@loopback/core": "^1.1.2",
-    "@loopback/openapi-v3": "^1.1.4",
-    "@loopback/repository": "^1.1.0",
-    "@loopback/rest": "^1.5.0",
-    "@loopback/service-proxy": "^1.0.4",
-    "pouchdb-find": "^7.0.0"
-  },
-  "devDependencies": {
-    "@loopback/build": "^1.0.2",
-    "@loopback/testlab": "^1.0.2",
-    "@types/node": "^10.12.15"
-=======
     "@activeledger/activecrypto": "^2.0.0-rc.8.0.31",
     "@activeledger/activelogger": "^2.0.0-rc.8.0.31",
     "@activeledger/activenetwork": "^2.0.0-rc.8.0.31",
@@ -77,6 +57,5 @@
     "@loopback/build": "^1.1.0",
     "@loopback/testlab": "^1.0.3",
     "@types/node": "^10.12.18"
->>>>>>> 67b63a40
   }
 }