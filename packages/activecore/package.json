{
  "name": "@activeledger/activecore",
  "version": "2.0.0-rc.8.0.41",
  "description": "This package contains the basic API application to access the data stored on Activeledger.",
  "keywords": [
    "blockchain",
    "dlt",
    "distributed ledger technology",
    "ledger",
    "smart contracts",
    "activeledger",
    "network",
    "node"
  ],
  "homepage": "https://activeledger.io",
  "preferGlobal": true,
  "bin": {
    "activecore": "./lib/index.js"
  },
  "scripts": {
    "build:apidocs": "lb-apidocs",
    "build": "lb-clean lib && lb-tsc es2017 --outDir lib",
    "build:watch": "lb-clean lib && lb-tsc --watch",
    "clean": "lb-clean lib",
    "start": "node lib/index.js",
    "prepublishOnly": "npm run build"
  },
  "files": [
    "lib"
  ],
  "types": "./lib/index.d.ts",
  "repository": {
    "type": "git",
    "url": "git+https://github.com/activeledger/activeledger.git"
  },
  "bugs": {
    "url": "https://github.com/activeledger/activeledger/issues"
  },
  "author": "Activeledger",
  "license": "MIT",
  "dependencies": {
<<<<<<< HEAD
    "@activeledger/activecrypto": "^2.0.0-rc.8.0.39",
    "@activeledger/activelogger": "^2.0.0-rc.8.0.39",
    "@activeledger/activenetwork": "^2.0.0-rc.8.0.40",
    "@activeledger/activeoptions": "^2.0.0-rc.8.0.40",
    "@activeledger/activequery": "^2.0.0-rc.8.0.39",
=======
    "@activeledger/activecrypto": "^2.0.0-rc.8.0.41",
    "@activeledger/activelogger": "^2.0.0-rc.8.0.41",
    "@activeledger/activenetwork": "^2.0.0-rc.8.0.41",
    "@activeledger/activeoptions": "^2.0.0-rc.8.0.41",
    "@activeledger/activequery": "^2.0.0-rc.8.0.41",
>>>>>>> 98b289fa
    "@loopback/boot": "^1.0.11",
    "@loopback/context": "^1.5.0",
    "@loopback/core": "^1.1.5",
    "@loopback/openapi-v3": "^1.2.0",
    "@loopback/repository": "^1.1.4",
    "@loopback/rest": "^1.5.4",
    "@loopback/service-proxy": "^1.0.7"
  },
  "devDependencies": {
    "@loopback/build": "^1.2.1",
    "@loopback/testlab": "^1.0.5",
    "@types/node": "^10.12.19"
  }
}<|MERGE_RESOLUTION|>--- conflicted
+++ resolved
@@ -39,19 +39,11 @@
   "author": "Activeledger",
   "license": "MIT",
   "dependencies": {
-<<<<<<< HEAD
-    "@activeledger/activecrypto": "^2.0.0-rc.8.0.39",
-    "@activeledger/activelogger": "^2.0.0-rc.8.0.39",
-    "@activeledger/activenetwork": "^2.0.0-rc.8.0.40",
-    "@activeledger/activeoptions": "^2.0.0-rc.8.0.40",
-    "@activeledger/activequery": "^2.0.0-rc.8.0.39",
-=======
     "@activeledger/activecrypto": "^2.0.0-rc.8.0.41",
     "@activeledger/activelogger": "^2.0.0-rc.8.0.41",
     "@activeledger/activenetwork": "^2.0.0-rc.8.0.41",
     "@activeledger/activeoptions": "^2.0.0-rc.8.0.41",
     "@activeledger/activequery": "^2.0.0-rc.8.0.41",
->>>>>>> 98b289fa
     "@loopback/boot": "^1.0.11",
     "@loopback/context": "^1.5.0",
     "@loopback/core": "^1.1.5",
