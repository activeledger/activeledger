{
  "name": "@activeledger/activecore",
  "version": "2.0.0-rc.8.0.32",
  "description": "This package contains the basic API application to access the data stored on Activeledger.",
  "keywords": [
    "blockchain",
    "dlt",
    "distributed ledger technology",
    "ledger",
    "smart contracts",
    "activeledger",
    "network",
    "node"
  ],
  "homepage": "https://activeledger.io",
  "preferGlobal": true,
  "bin": {
    "activecore": "./lib/index.js"
  },
  "scripts": {
    "build:apidocs": "lb-apidocs",
    "build": "lb-clean lib && lb-tsc es2017 --outDir lib",
    "build:watch": "lb-clean lib && lb-tsc --watch",
    "clean": "lb-clean lib",
    "start": "node lib/index.js",
    "prepublishOnly": "npm run build"
  },
  "files": [
    "lib"
  ],
  "types": "./lib/index.d.ts",
  "repository": {
    "type": "git",
    "url": "git+https://github.com/activeledger/activeledger.git"
  },
  "bugs": {
    "url": "https://github.com/activeledger/activeledger/issues"
  },
  "author": "Activeledger",
  "license": "MIT",
  "dependencies": {
<<<<<<< HEAD
    "@activeledger/activecrypto": "^2.0.0-rc.8.0.31",
    "@activeledger/activelogger": "^2.0.0-rc.8.0.31",
    "@activeledger/activenetwork": "^2.0.0-rc.8.0.31",
    "@activeledger/activeoptions": "^2.0.0-rc.8.0.31",
    "@activeledger/activequery": "^2.0.0-rc.8.0.31",
=======
    "@activeledger/activecrypto": "^2.0.0-rc.8.0.32",
    "@activeledger/activelogger": "^2.0.0-rc.8.0.32",
    "@activeledger/activenetwork": "^2.0.0-rc.8.0.32",
    "@activeledger/activeoptions": "^2.0.0-rc.8.0.32",
    "@activeledger/activequery": "^2.0.0-rc.8.0.32",
>>>>>>> 7dcc916b
    "@loopback/boot": "^1.0.8",
    "@loopback/context": "^1.4.0",
    "@loopback/core": "^1.1.3",
    "@loopback/openapi-v3": "^1.1.5",
    "@loopback/repository": "^1.1.1",
    "@loopback/rest": "^1.5.1",
    "@loopback/service-proxy": "^1.0.5",
    "pouchdb-find": "^7.0.0"
  },
  "devDependencies": {
    "@loopback/build": "^1.1.0",
    "@loopback/testlab": "^1.0.3",
    "@types/node": "^10.12.18"
  }
}<|MERGE_RESOLUTION|>--- conflicted
+++ resolved
@@ -39,19 +39,11 @@
   "author": "Activeledger",
   "license": "MIT",
   "dependencies": {
-<<<<<<< HEAD
-    "@activeledger/activecrypto": "^2.0.0-rc.8.0.31",
-    "@activeledger/activelogger": "^2.0.0-rc.8.0.31",
-    "@activeledger/activenetwork": "^2.0.0-rc.8.0.31",
-    "@activeledger/activeoptions": "^2.0.0-rc.8.0.31",
-    "@activeledger/activequery": "^2.0.0-rc.8.0.31",
-=======
     "@activeledger/activecrypto": "^2.0.0-rc.8.0.32",
     "@activeledger/activelogger": "^2.0.0-rc.8.0.32",
     "@activeledger/activenetwork": "^2.0.0-rc.8.0.32",
     "@activeledger/activeoptions": "^2.0.0-rc.8.0.32",
     "@activeledger/activequery": "^2.0.0-rc.8.0.32",
->>>>>>> 7dcc916b
     "@loopback/boot": "^1.0.8",
     "@loopback/context": "^1.4.0",
     "@loopback/core": "^1.1.3",
