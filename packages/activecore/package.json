--- conflicted
+++ resolved
@@ -44,16 +44,6 @@
     "@activeledger/activenetwork": "^2.0.0-rc.8.0.37",
     "@activeledger/activeoptions": "^2.0.0-rc.8.0.37",
     "@activeledger/activequery": "^2.0.0-rc.8.0.37",
-<<<<<<< HEAD
-    "@loopback/boot": "^1.0.8",
-    "@loopback/context": "^1.4.0",
-    "@loopback/core": "^1.1.3",
-    "@loopback/openapi-v3": "^1.1.5",
-    "@loopback/repository": "^1.1.1",
-    "@loopback/rest": "^1.5.1",
-    "@loopback/service-proxy": "^1.0.5",
-    "pouchdb-find": "^7.0.0"
-=======
     "@loopback/boot": "^1.0.10",
     "@loopback/context": "^1.4.1",
     "@loopback/core": "^1.1.4",
@@ -61,7 +51,6 @@
     "@loopback/repository": "^1.1.3",
     "@loopback/rest": "^1.5.3",
     "@loopback/service-proxy": "^1.0.6"
->>>>>>> 135c58f1
   },
   "devDependencies": {
     "@loopback/build": "^1.2.0",
