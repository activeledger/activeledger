--- conflicted
+++ resolved
@@ -37,16 +37,6 @@
   "author": "Activeledger",
   "license": "MIT",
   "dependencies": {
-<<<<<<< HEAD
-    "@activeledger/activecrypto": "^2.0.0-rc.8.0.64",
-    "@activeledger/activelogger": "^2.0.0-rc.8.0.62",
-    "@activeledger/activenetwork": "^2.0.0-rc.8.0.65",
-    "@activeledger/activeoptions": "^2.0.0-rc.8.0.64",
-    "@activeledger/activequery": "^2.0.0-rc.8.0.64",
-    "@activeledger/activestorage": "^2.0.0-rc.8.0.65",
-    "@activeledger/httpd": "^2.0.0-rc.8.0.60",
-    "@activeledger/activeutilities": "^2.0.0-rc.8.0.64"
-=======
     "@activeledger/activecrypto": "^2.1.0",
     "@activeledger/activelogger": "^2.1.0",
     "@activeledger/activenetwork": "^2.1.0",
@@ -55,7 +45,6 @@
     "@activeledger/activestorage": "^2.1.0",
     "@activeledger/activeutilities": "^2.1.0",
     "@activeledger/httpd": "^2.1.0"
->>>>>>> 89ddc1f5
   },
   "devDependencies": {
     "@types/node": "^12.6.9",
