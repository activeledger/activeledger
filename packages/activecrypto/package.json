{
  "name": "@activeledger/activecrypto",
  "version": "2.0.0-rc.8.0.31",
  "description": "This package contains a wrapper for managing multiple cryptographic algorithms for Activeledger",
  "keywords": [
    "blockchain",
    "dlt",
    "distributed ledger technology",
    "ledger",
    "smart contracts",
    "activeledger",
    "network",
    "node"
  ],
  "homepage": "https://activeledger.io",
  "main": "./lib/index.js",
  "scripts": {
    "test": "echo \"Error: no test specified\" && exit 1",
    "build:commonjs": "rimraf lib && tsc --target es2017 --outDir lib --module commonjs --declaration",
    "build:es": "rimraf es && tsc --target es2017 --outDir es --module es6",
    "build": "npm run build:commonjs && npm run build:es",
    "ts": "ts-node src/",
    "prepublishOnly": "npm run build"
  },
  "repository": {
    "type": "git",
    "url": "git+https://github.com/activeledger/activeledger.git"
  },
  "bugs": {
    "url": "https://github.com/activeledger/activeledger/issues"
  },
  "author": "Activeledger",
  "license": "MIT",
  "devDependencies": {
<<<<<<< HEAD
    "@types/node": "^10.12.15",
    "@types/node-rsa": "^0.4.3",
    "rimraf": "^2.6.2",
=======
    "@types/node": "^10.12.18",
    "@types/node-rsa": "^1.0.0",
    "rimraf": "^2.6.3",
>>>>>>> 67b63a40
    "ts-node": "^7.0.1",
    "typescript": "^3.2.2"
  },
  "files": [
    "es",
    "lib"
  ],
  "types": "./lib/index.d.ts",
  "jsnext:main": "./es/index.js",
  "module": "./es/index.js",
  "dependencies": {
    "@activeledger/activelogger": "^2.0.0-rc.8.0.31",
    "asn1.js": "^5.0.1",
    "elliptic": "6.4.1",
    "node-rsa": "1.0.2"
  }
}<|MERGE_RESOLUTION|>--- conflicted
+++ resolved
@@ -32,15 +32,9 @@
   "author": "Activeledger",
   "license": "MIT",
   "devDependencies": {
-<<<<<<< HEAD
-    "@types/node": "^10.12.15",
-    "@types/node-rsa": "^0.4.3",
-    "rimraf": "^2.6.2",
-=======
     "@types/node": "^10.12.18",
     "@types/node-rsa": "^1.0.0",
     "rimraf": "^2.6.3",
->>>>>>> 67b63a40
     "ts-node": "^7.0.1",
     "typescript": "^3.2.2"
   },
