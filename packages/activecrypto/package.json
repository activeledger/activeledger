--- conflicted
+++ resolved
@@ -46,11 +46,7 @@
   "jsnext:main": "./es/index.js",
   "module": "./es/index.js",
   "dependencies": {
-<<<<<<< HEAD
-    "@activeledger/activelogger": "^2.0.0-rc.8.0.32",
-=======
     "@activeledger/activelogger": "^2.0.0-rc.8.0.33",
->>>>>>> e54a3be7
     "asn1.js": "^5.0.1"
   }
 }