{
  "name": "@activeledger/activeledger",
  "version": "2.0.0-rc.8.0.58",
  "description": "This package contains the main application for running the Activeledger blockchain",
  "keywords": [
    "blockchain",
    "dlt",
    "distributed ledger technology",
    "ledger",
    "smart contracts",
    "activeledger",
    "network",
    "node"
  ],
  "homepage": "https://activeledger.io",
  "preferGlobal": true,
  "bin": {
    "activeledger": "./lib/index.js"
  },
  "scripts": {
    "start": "node lib/index.js",
    "test": "cd ../../ && npm test",
    "build:commonjs": "tsc --outDir lib --module commonjs && copyfiles -f ./src/default.config.json ./lib",
    "build:es": "tsc --outDir es --module es6 && copyfiles -f ./src/default.config.json ./es",
    "build": "npm run build:commonjs && npm run build:es",
    "prepublishOnly": "npm run build"
  },
  "repository": {
    "type": "git",
    "url": "git+https://github.com/activeledger/activeledger.git"
  },
  "bugs": {
    "url": "https://github.com/activeledger/activeledger/issues"
  },
  "author": "Activeledger",
  "license": "MIT",
  "devDependencies": {
    "@types/node": "^10.12.23",
    "copyfiles": "^2.1.0",
    "typescript": "^3.3.3"
  },
  "files": [
    "es",
    "lib"
  ],
  "types": "./lib/index.d.ts",
  "jsnext:main": "./es/index.js",
  "module": "./es/index.js",
  "dependencies": {
    "@activeledger/activecontracts": "^2.0.0-rc.8.0.55",
    "@activeledger/activecrypto": "^2.0.0-rc.8.0.55",
    "@activeledger/activelogger": "^2.0.0-rc.8.0.55",
<<<<<<< HEAD
    "@activeledger/activenetwork": "^2.0.0-rc.8.0.56",
    "@activeledger/activeoptions": "^2.0.0-rc.8.0.56"
=======
    "@activeledger/activenetwork": "^2.0.0-rc.8.0.58",
    "@activeledger/activeoptions": "^2.0.0-rc.8.0.58"
>>>>>>> 00023bc2
  },
  "optionalDependencies": {
    "@_activeledger/activetoolkits": "^2.0.0-rc.8.0.56"
  }
}<|MERGE_RESOLUTION|>--- conflicted
+++ resolved
@@ -50,13 +50,8 @@
     "@activeledger/activecontracts": "^2.0.0-rc.8.0.55",
     "@activeledger/activecrypto": "^2.0.0-rc.8.0.55",
     "@activeledger/activelogger": "^2.0.0-rc.8.0.55",
-<<<<<<< HEAD
-    "@activeledger/activenetwork": "^2.0.0-rc.8.0.56",
-    "@activeledger/activeoptions": "^2.0.0-rc.8.0.56"
-=======
     "@activeledger/activenetwork": "^2.0.0-rc.8.0.58",
     "@activeledger/activeoptions": "^2.0.0-rc.8.0.58"
->>>>>>> 00023bc2
   },
   "optionalDependencies": {
     "@_activeledger/activetoolkits": "^2.0.0-rc.8.0.56"
