--- conflicted
+++ resolved
@@ -37,13 +37,8 @@
   "license": "MIT",
   "devDependencies": {
     "@types/minimist": "^1.2.0",
-<<<<<<< HEAD
-    "@types/node": "^10.12.15",
-    "rimraf": "^2.6.2",
-=======
     "@types/node": "^10.12.18",
     "rimraf": "^2.6.3",
->>>>>>> 67b63a40
     "ts-node": "^7.0.1",
     "typescript": "^3.2.2"
   },
