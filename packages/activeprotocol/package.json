{
  "name": "@activeledger/activeprotocol",
  "version": "2.0.0-rc.8.0.32",
  "description": "Underlying protocol which handles consensus and the smart contract virtual machine of Activeledger",
  "keywords": [
    "blockchain",
    "dlt",
    "distributed ledger technology",
    "ledger",
    "smart contracts",
    "activeledger",
    "network",
    "node"
  ],
  "homepage": "https://activeledger.io",
  "main": "./lib/index.js",
  "scripts": {
    "start": "node lib/index.js",
    "test": "echo \"Error: no test specified\" && exit 1",
    "build:commonjs": "rimraf lib && tsc --target es2017 --outDir lib --module commonjs --declaration",
    "build:commonjsw": "rimraf lib && tsc --target es2017 --outDir lib --module commonjs --declaration -w",
    "build:es": "rimraf es && tsc --target es2017 --outDir es --module esnext",
    "build": "npm run build:commonjs && npm run build:es",
    "buildw": "npm run build:commonjsw",
    "ts": "ts-node src/",
    "ts4": "node -r ts-node/register src/",
    "prepublishOnly": "npm run build"
  },
  "repository": {
    "type": "git",
    "url": "git+https://github.com/activeledger/activeledger.git"
  },
  "bugs": {
    "url": "https://github.com/activeledger/activeledger/issues"
  },
  "author": "Activeledger",
  "license": "MIT",
  "devDependencies": {
    "rimraf": "^2.6.3",
    "ts-node": "^7.0.1"
  },
  "files": [
    "es",
    "lib"
  ],
  "types": "./lib/index.d.ts",
  "jsnext:main": "./es/index.js",
  "module": "./es/index.js",
  "dependencies": {
<<<<<<< HEAD
    "@activeledger/activecontracts": "^2.0.0-rc.8.0.31",
    "@activeledger/activecrypto": "^2.0.0-rc.8.0.31",
    "@activeledger/activedefinitions": "^2.0.0-rc.8.0.31",
    "@activeledger/activelogger": "^2.0.0-rc.8.0.31",
    "@activeledger/activeoptions": "^2.0.0-rc.8.0.31",
    "@activeledger/activequery": "^2.0.0-rc.8.0.31",
=======
    "@activeledger/activecontracts": "^2.0.0-rc.8.0.32",
    "@activeledger/activecrypto": "^2.0.0-rc.8.0.32",
    "@activeledger/activedefinitions": "^2.0.0-rc.8.0.32",
    "@activeledger/activelogger": "^2.0.0-rc.8.0.32",
    "@activeledger/activeoptions": "^2.0.0-rc.8.0.32",
    "@activeledger/activequery": "^2.0.0-rc.8.0.32",
>>>>>>> 7dcc916b
    "@types/node": "^10.12.18",
    "typescript": "^3.2.2",
    "vm2": "3.6.6"
  }
}<|MERGE_RESOLUTION|>--- conflicted
+++ resolved
@@ -47,21 +47,12 @@
   "jsnext:main": "./es/index.js",
   "module": "./es/index.js",
   "dependencies": {
-<<<<<<< HEAD
-    "@activeledger/activecontracts": "^2.0.0-rc.8.0.31",
-    "@activeledger/activecrypto": "^2.0.0-rc.8.0.31",
-    "@activeledger/activedefinitions": "^2.0.0-rc.8.0.31",
-    "@activeledger/activelogger": "^2.0.0-rc.8.0.31",
-    "@activeledger/activeoptions": "^2.0.0-rc.8.0.31",
-    "@activeledger/activequery": "^2.0.0-rc.8.0.31",
-=======
     "@activeledger/activecontracts": "^2.0.0-rc.8.0.32",
     "@activeledger/activecrypto": "^2.0.0-rc.8.0.32",
     "@activeledger/activedefinitions": "^2.0.0-rc.8.0.32",
     "@activeledger/activelogger": "^2.0.0-rc.8.0.32",
     "@activeledger/activeoptions": "^2.0.0-rc.8.0.32",
     "@activeledger/activequery": "^2.0.0-rc.8.0.32",
->>>>>>> 7dcc916b
     "@types/node": "^10.12.18",
     "typescript": "^3.2.2",
     "vm2": "3.6.6"
