--- conflicted
+++ resolved
@@ -47,17 +47,6 @@
   "jsnext:main": "./es/index.js",
   "module": "./es/index.js",
   "dependencies": {
-<<<<<<< HEAD
-    "@activeledger/activecontracts": "^2.0.0-rc.8.0.28",
-    "@activeledger/activecrypto": "^2.0.0-rc.8.0.28",
-    "@activeledger/activedefinitions": "^2.0.0-rc.8.0.28",
-    "@activeledger/activelogger": "^2.0.0-rc.8.0.28",
-    "@activeledger/activeoptions": "^2.0.0-rc.8.0.28",
-    "@activeledger/activequery": "^2.0.0-rc.8.0.28",
-    "@types/node": "^10.12.15",
-    "typescript": "^3.2.2",
-    "vm2": "3.6.4"
-=======
     "@activeledger/activecontracts": "^2.0.0-rc.8.0.31",
     "@activeledger/activecrypto": "^2.0.0-rc.8.0.31",
     "@activeledger/activedefinitions": "^2.0.0-rc.8.0.31",
@@ -67,6 +56,5 @@
     "@types/node": "^10.12.18",
     "typescript": "^3.2.2",
     "vm2": "3.6.6"
->>>>>>> 67b63a40
   }
 }