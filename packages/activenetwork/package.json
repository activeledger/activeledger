{
  "name": "@activeledger/activenetwork",
  "version": "2.0.0-rc.8.0.31",
  "description": "This package manages the network communication of the Activeledger nodes.",
  "keywords": [
    "blockchain",
    "dlt",
    "distributed ledger technology",
    "ledger",
    "smart contracts",
    "activeledger",
    "network",
    "node"
  ],
  "homepage": "https://activeledger.io",
  "main": "./lib/index.js",
  "scripts": {
    "start": "node lib/index.js",
    "test": "echo \"Error: no test specified\" && exit 1",
    "build:commonjs": "rimraf lib && tsc --target es2017 --outDir lib --module commonjs --declaration",
    "build:commonjsw": "rimraf lib && tsc --target es2017 --outDir lib --module commonjs --declaration -w",
    "build:es": "rimraf es && tsc --target es2017 --outDir es --module esnext",
    "build": "npm run build:commonjs && npm run build:es",
    "buildw": "npm run build:commonjsw",
    "ts": "ts-node src/",
    "ts4": "node -r ts-node/register src/",
    "prepublishOnly": "npm run build"
  },
  "repository": {
    "type": "git",
    "url": "git+https://github.com/activeledger/activeledger.git"
  },
  "bugs": {
    "url": "https://github.com/activeledger/activeledger/issues"
  },
  "author": "Activeledger",
  "license": "MIT",
  "devDependencies": {
<<<<<<< HEAD
    "@types/node": "^10.12.15",
    "rimraf": "^2.6.2",
=======
    "@types/node": "^10.12.18",
    "rimraf": "^2.6.3",
>>>>>>> 67b63a40
    "ts-node": "^7.0.1",
    "typescript": "^3.2.2"
  },
  "files": [
    "es",
    "lib"
  ],
  "types": "./lib/index.d.ts",
  "jsnext:main": "./es/index.js",
  "module": "./es/index.js",
  "dependencies": {
    "@activeledger/activecrypto": "^2.0.0-rc.8.0.31",
    "@activeledger/activedefinitions": "^2.0.0-rc.8.0.31",
    "@activeledger/activelogger": "^2.0.0-rc.8.0.31",
    "@activeledger/activeoptions": "^2.0.0-rc.8.0.31",
    "@activeledger/activeprotocol": "^2.0.0-rc.8.0.31",
    "@activeledger/activequery": "^2.0.0-rc.8.0.31",
    "pouchdb-find": "^7.0.0"
  }
}<|MERGE_RESOLUTION|>--- conflicted
+++ resolved
@@ -36,13 +36,8 @@
   "author": "Activeledger",
   "license": "MIT",
   "devDependencies": {
-<<<<<<< HEAD
-    "@types/node": "^10.12.15",
-    "rimraf": "^2.6.2",
-=======
     "@types/node": "^10.12.18",
     "rimraf": "^2.6.3",
->>>>>>> 67b63a40
     "ts-node": "^7.0.1",
     "typescript": "^3.2.2"
   },
