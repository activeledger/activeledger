--- conflicted
+++ resolved
@@ -54,11 +54,6 @@
     "@activeledger/activelogger": "^2.0.0-rc.8.0.37",
     "@activeledger/activeoptions": "^2.0.0-rc.8.0.37",
     "@activeledger/activeprotocol": "^2.0.0-rc.8.0.37",
-<<<<<<< HEAD
-    "@activeledger/activequery": "^2.0.0-rc.8.0.37",
-    "pouchdb-find": "^7.0.0"
-=======
     "@activeledger/activequery": "^2.0.0-rc.8.0.37"
->>>>>>> 135c58f1
   }
 }