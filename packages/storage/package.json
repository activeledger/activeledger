--- conflicted
+++ resolved
@@ -47,17 +47,10 @@
   "jsnext:main": "./es/index.js",
   "module": "./es/index.js",
   "dependencies": {
-<<<<<<< HEAD
-    "@activeledger/activelogger": "^2.0.0-rc.8.0.62",
-    "@activeledger/activeoptions": "^2.0.0-rc.8.0.64",
-    "@activeledger/activeutilities": "^2.0.0-rc.8.0.64",
-    "@activeledger/httpd": "^2.0.0-rc.8.0.60",
-=======
     "@activeledger/activelogger": "^2.1.0",
     "@activeledger/activeoptions": "^2.1.0",
     "@activeledger/activeutilities": "^2.1.0",
     "@activeledger/httpd": "^2.1.0",
->>>>>>> 89ddc1f5
     "double-ended-queue": "2.1.0-0",
     "level": "5.0.1",
     "level-codec": "9.0.1",
