--- conflicted
+++ resolved
@@ -108,14 +108,9 @@
     this.process.on("exit", (code: number, signal: string) => {
       // Just restart as we need the database up
       ActiveLogger.error(
-<<<<<<< HEAD
-        `Self-hosted data engine has shutdown (${code} : ${signal ||
-        "No Signal"})`
-=======
         `Self-hosted data engine has shutdown (${code} : ${
           signal || "No Signal"
         })`
->>>>>>> 9950beaa
       );
       // As its an attached process killing activeledger will prevent this restart
       // If killed via activeledger --stop check for SIGTERM signal and don't restart if it is
