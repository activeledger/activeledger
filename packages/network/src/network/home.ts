/*
 * MIT License (MIT)
 * Copyright (c) 2018 Activeledger
 *
 * Permission is hereby granted, free of charge, to any person obtaining a copy
 * of this software and associated documentation files (the "Software"), to deal
 * in the Software without restriction, including without limitation the rights
 * to use, copy, modify, merge, publish, distribute, sublicense, and/or sell
 * copies of the Software, and to permit persons to whom the Software is
 * furnished to do so, subject to the following conditions:
 *
 * The above copyright notice and this permission notice shall be included in all
 * copies or substantial portions of the Software.
 *
 * THE SOFTWARE IS PROVIDED "AS IS", WITHOUT WARRANTY OF ANY KIND, EXPRESS OR
 * IMPLIED, INCLUDING BUT NOT LIMITED TO THE WARRANTIES OF MERCHANTABILITY,
 * FITNESS FOR A PARTICULAR PURPOSE AND NONINFRINGEMENT. IN NO EVENT SHALL THE
 * AUTHORS OR COPYRIGHT HOLDERS BE LIABLE FOR ANY CLAIM, DAMAGES OR OTHER
 * LIABILITY, WHETHER IN AN ACTION OF CONTRACT, TORT OR OTHERWISE, ARISING FROM,
 * OUT OF OR IN CONNECTION WITH THE SOFTWARE OR THE USE OR OTHER DEALINGS IN THE
 * SOFTWARE.
 */

import * as fs from "fs";
import { ChildProcess } from "child_process";
import { ActiveOptions } from "@activeledger/activeoptions";
import { ActiveCrypto } from "@activeledger/activecrypto";
import { Neighbour } from "./neighbour";
import { Neighbourhood, NeighbourStatus } from "./neighbourhood";
import { ActiveInterfaces } from "./utils";
/**
 * Represents this Activeledger node's home within the network neighbourhood
 *
 * @export
 * @class Home
 * @extends {Neighbour}
 */
export class Home extends Neighbour {
  /**
   * Contains all the information about the possible neighbourhood but
   * doesn't know who is active or not unless master process.
   * This is the reason for Left & Right for child processes.
   *
   * @type {Neighbourhood}
   * @memberof Home
   */
  public neighbourhood: Neighbourhood = new Neighbourhood();

  /**
   * This nodes identity signing authority, Cannot be readonly
   * with this post identity build assign method.
   *
   * @static
   * @type {ActiveCrypto.KeyPair}
   * @memberof Home
   */
  public static identity: ActiveCrypto.KeyPair;

  /**
   * Cache public pem string for exposing
   *
   * @static
   * @type {string}
   * @memberof Home
   */
  public static publicPem: string;

  /**
   * Node to the left of our Home
   *
   * @static
   * @type {Neighbour}
   * @memberof Home
   */
  public static left: Neighbour;

  /**
   * Node to the right of our Home
   *
   * @static
   * @type {Neighbour}
   * @memberof Home
   */
  public static right: Neighbour;

  /**
   * Also need global scope for this host home node reference
   *
   * @static
   * @type {string}
   * @memberof Home
   */
  public static reference: string;

  /**
   * Also need global scope for this host location details
   *
   * @static
   * @type {string}
   * @memberof Home
   */
  public static host: string;

  /**
   * Holds the territoriality map
   *
   * @private
   * @type {string[]}
   * @memberof Home
   */
  private tMap: string[];

  protected processors: ChildProcess[] = [];

  protected processorIterator: IterableIterator<ChildProcess>;

  /**
   * Creates an instance of Home.
   * @memberof Home
   */
  constructor() {
    // Avoid calling super first error
    super(
      ActiveInterfaces.getBindingDetails("host"),
      ActiveInterfaces.getBindingDetails("port", true)
    );

    // Identity file now Exists read (when .identity doesn't exist cannot build static)
    let identityConfig = JSON.parse(
      fs.readFileSync(ActiveOptions.get("identity", "./.identity"), "utf8")
    );

    // Assign static identity
    Home.identity = new ActiveCrypto.KeyPair(
      "rsa",
      identityConfig.prv.pkcs8pem
    );

    // Set Public Pem
    Home.publicPem = Buffer.from(identityConfig.pub.pkcs8pem).toString(
      "base64"
    );

    // If we run behind a proxy we need to update our reference so we can connect correctly
    if (ActiveOptions.get("proxy", false)) {
      this.reference = ActiveCrypto.Hash.getHash(
        this.host +
          ActiveOptions.get<string>("proxy") +
          ActiveOptions.get<string>("network", ""),
        "sha1"
      );
    }

    // Set This homes reference
    Home.reference = this.reference;

    // Set Self Host (Used for Contracts to know who is where)
    Home.host = `${this.host}:${this.port}`;

    // Setup Default Neighbours
    if (!Home.left) {
      Home.left = new Neighbour(this.host, this.port);
    }

    if (!Home.right) {
      Home.right = new Neighbour(this.host, this.port);
    }

    // Get Network Map
    this.terriBuildMap();
  }

  /**
   * Sign data if the configuration enabled signing transactions
   *
   * @static
   * @param {string} data
   * @returns {(string | null)}
   * @memberof Home
   */
  public static sign(data: string): string | null {
    if (ActiveOptions.get<any>("security", {}).signedConsensus) {
      return Home.identity.sign(data);
    }
    return null;
  }

  /**
   * Decrypt Proxy
   *
   * @static
   * @param {*} data
   * @returns {*}
   * @memberof Home
   */
  public decrypt(data: any): any {
    return Home.identity.decrypt(data);
  }

  /**
   * Gets the current host home status
   *
   * @returns {NeighbourStatus}
   * @memberof Home
   */
  public getStatus(): NeighbourStatus {
    // Only Connected to itself
    if (
      this.reference == Home.right.reference &&
      this.reference == Home.left.reference
    ) {
      // Single Node Network
      if (this.neighbourhood.count() == 1) {
        return NeighbourStatus.Stable;
      }
      return NeighbourStatus.Unrecognised;
    }

    // Connected to everyone but itself
    if (
      this.reference != Home.right.reference &&
      this.reference != Home.left.reference
    ) {
      return NeighbourStatus.Stable;
    }

    // Process of connecting (2 node > are needed)
    return NeighbourStatus.Pairing;
  }

  /**
   * Builds a map of which nodes are where in execution order
   * similair to Maintain.createNetworkOrder however not accessible right now
   *
   * @param {string} commitAt
   * @returns {string}
   * @memberof Home
   */
  public terriBuildMap(): void {
    // Get the neighbours
    let neighbourhood = this.neighbourhood.get();
    let keys = this.neighbourhood.keys();
    let i = keys.length;

    // Temporary Array for holding references
    let tempMap: string[] = [];

    // Loop all neighbours
    while (i--) {
      // Add to temporary array (Unless stopping)
      let neighbour = neighbourhood[keys[i]];
      if (!neighbour.graceStop) {
        tempMap.push(neighbour.reference);
      }
    }

    // Sort the order of the neighbours
    this.tMap = tempMap.sort(
      (x, y): number => {
        if (x > y) return 1;
        return -1;
      }
    );
  }

  /**
   * Return which entry node is needed for the commit to happen where
   * this assumes all nodes will vote yes
   *
   * @param {string} commitAt
   * @returns {string}
   * @memberof Home
   */
  public terriMap(commitAt: string): string {
    // How many votes are needed for consesus
    // Round up as we need whole number int for lookup
    let votes = Math.ceil(
      (ActiveOptions.get<any>("consensus", {}).reached / 100) * this.tMap.length
    );

    // Get Commit Position
    let commitPos = this.tMap.indexOf(commitAt);

    // Make sure it exists
    if (commitPos !== -1) {
      // Current position (Plus 1 for index)
      let sendPos = this.tMap.indexOf(commitAt) - votes + 1;

      // In range?
      if (sendPos >= 0) {
        return this.tMap[sendPos];
      } else {
        return this.tMap.slice(sendPos)[0];
      }
    }

    // Blank string for unknown
    return "";
  }

  /**
   * Sets up this homes immediate neighbours
   *
   * @param {string | null} left
   * @param {string | null} right
   * @returns {void}
   * @memberof Home
   */
  public setNeighbours(left: string | null, right: string | null): void {
    // Check to make sure this is a new neighbour
    if (right) this.setRight(right);
    if (left) this.setLeft(left);
  }

  /**
   * Sets its right neighbour
   *
   * @param {Neighbour} right
   * @memberof Host
   */
  public setRight(right: string): void {
    if (right) {
      // Set for this process
      Home.right = this.neighbourhood.get(right);

      // Still able to connect or shutdowning from the network?
      if (Home.right && !Home.right.graceStop) {
        // We know isHome
        Home.right.isHome = true;
      } else {
        Home.right = new Neighbour(this.host, this.port);
      }

      // Update Sub Processes
      this.processors.forEach(processor => {
        processor.send({
          type: "hk",
          data: {
            right: Home.right
          }
        });
      });
    }
  }

  /**
   * Sets its left neighbour
   *
   * @param {Neighbour} left
   * @memberof Host
   */
  public setLeft(left: string): void {
    if (left) {
      // Set for this process
      Home.left = this.neighbourhood.get(left);

      // Still able to connect or shutdowning from the network?
      if (Home.left && !Home.left.graceStop) {
        // We know isHome
        Home.left.isHome = true;
      } else {
        Home.left = new Neighbour(this.host, this.port);
      }
    }
  }

  /**
   * Find Process by pid
   *
   * @param {number} pid
   * @returns {ChildProcess}
   * @memberof Home
   */
  public findProcessor(pid: number): ChildProcess | undefined {
    return this.processors.find(processor => {
<<<<<<< HEAD
      if (processor.pid === pid) {
        return true;
      }
=======
      return processor.pid === pid ? true : false;
>>>>>>> 89ddc1f5
    }) as ChildProcess;
  }
}<|MERGE_RESOLUTION|>--- conflicted
+++ resolved
@@ -373,13 +373,7 @@
    */
   public findProcessor(pid: number): ChildProcess | undefined {
     return this.processors.find(processor => {
-<<<<<<< HEAD
-      if (processor.pid === pid) {
-        return true;
-      }
-=======
       return processor.pid === pid ? true : false;
->>>>>>> 89ddc1f5
     }) as ChildProcess;
   }
 }