/*
 * MIT License (MIT)
 * Copyright (c) 2018 Activeledger
 *
 * Permission is hereby granted, free of charge, to any person obtaining a copy
 * of this software and associated documentation files (the "Software"), to deal
 * in the Software without restriction, including without limitation the rights
 * to use, copy, modify, merge, publish, distribute, sublicense, and/or sell
 * copies of the Software, and to permit persons to whom the Software is
 * furnished to do so, subject to the following conditions:
 *
 * The above copyright notice and this permission notice shall be included in all
 * copies or substantial portions of the Software.
 *
 * THE SOFTWARE IS PROVIDED "AS IS", WITHOUT WARRANTY OF ANY KIND, EXPRESS OR
 * IMPLIED, INCLUDING BUT NOT LIMITED TO THE WARRANTIES OF MERCHANTABILITY,
 * FITNESS FOR A PARTICULAR PURPOSE AND NONINFRINGEMENT. IN NO EVENT SHALL THE
 * AUTHORS OR COPYRIGHT HOLDERS BE LIABLE FOR ANY CLAIM, DAMAGES OR OTHER
 * LIABILITY, WHETHER IN AN ACTION OF CONTRACT, TORT OR OTHERWISE, ARISING FROM,
 * OUT OF OR IN CONNECTION WITH THE SOFTWARE OR THE USE OR OTHER DEALINGS IN THE
 * SOFTWARE.
 */

import * as fs from "fs";
import { EventEmitter } from "events";
import { VirtualMachine } from "./vm";
import { ActiveOptions, ActiveDSConnect } from "@activeledger/activeoptions";
import { ActiveLogger } from "@activeledger/activelogger";
import { ActiveCrypto } from "@activeledger/activecrypto";
import { ActiveDefinitions } from "@activeledger/activedefinitions";
import { LedgerTypeChecks } from "../../../definitions/lib/definitions";

/**
 * Class controls the processing of this nodes consensus
 *
 * @export
 * @class Process
 * @extends {EventEmitter}
 */
export class Process extends EventEmitter {
  /**
   * Hosts the VM instance
   *
   * @private
   * @type {VirtualMachine}
   * @memberof Process
   */
  private contractVM: VirtualMachine;

  /**
   * Holds string reference of inputs streams
   *
   * @private
   * @type {string[]}
   * @memberof Process
   */
  private inputs: string[];

  /**
   * Holds string reference of output streams
   *
   * @private
   * @type {string[]}
   * @memberof Process
   */
  private outputs: string[];

  /**
   * Maps streamId to their labels
   *
   * @private
   * @memberof Process
   */
  private ioLabelMap: any = { i: {}, o: {} };

  /**
   * Flag for checking or setting revisions
   *
   * @private
   * @type {boolean}
   * @memberof Process
   */
  private checkRevs: boolean = true;

  /**
   * Contains reference to this nodes node response
   *
   * @private
   * @type {ActiveDefinitions.INodeResponse}
   * @memberof Process
   */
  private nodeResponse: ActiveDefinitions.INodeResponse;

  /**
   * Default Contracts & Compiled Contracts are in differntlocations
   *
   * @private
   * @type {string}
   * @memberof Process
   */
  private contractLocation: string;

  /**
   * Commiting State
   *
   * @private
   * @memberof Process
   */
  private commiting = false;

  /**
   *  Voting State
   *
   * @private
   * @memberof Process
   */
  private voting = true;

  /**
   * So we only restore once per tx
   * we use this as a flag for the storeError
   *
   * @private
   * @memberof Process
   */
  private storeSingleError = false;

  /**
   * Prioritise the error sent to the requestee
   *
   * @private
   * @memberof Process
   */
  private errorOut = {
    code: 0,
    reason: "",
    priority: 0
  };

  /**
   * Creates an instance of Process.
   *
   * @param {ActiveDefinitions.LedgerEntry} entry
   * @param {string} selfHost
   * @param {string} reference
   * @param {*} right
   * @param {ActiveDSConnect} db
   * @param {ActiveDSConnect} error
   * @param {ActiveDSConnect} events
   * @param {ActiveCrypto.Secured} secured
   * @memberof Process
   */
  constructor(
    private entry: ActiveDefinitions.LedgerEntry,
    private selfHost: string,
    private reference: string,
    private right: ActiveDefinitions.INeighbourBase,
    private db: ActiveDSConnect,
    private dbe: ActiveDSConnect,
    private dbev: ActiveDSConnect,
    private secured: ActiveCrypto.Secured
  ) {
    super();

    // Reference node response
    this.nodeResponse = entry.$nodes[reference];
  }

  /**
   * Destroy the process object from memory
   *
   * @memberof Process
   */
  public destroy(): void {
    // Record un commited transactions as an error
    if (!this.nodeResponse.commit) {
      this.raiseLedgerError(
        1600,
        new Error("Failed to commit before timeout"),
        true
      );
    }

    // Close VM and entry (cirular reference)
    (this.contractVM as any) = null;
    (this.entry as any) = null;
  }

  /**
   * Starts the consensus and commit phase processing
   *
   * @memberof Process
   */
  public async start() {
    ActiveLogger.info("New TX : " + this.entry.$umid);
    ActiveLogger.debug(this.entry, "Starting TX");

    // Compiled Contracts sit in another location
    if (this.entry.$tx.$namespace == "default") {
      // Default Contract Location
      this.contractLocation = `${ActiveOptions.get("__base", "./")}/contracts/${
        this.entry.$tx.$namespace
      }/${this.entry.$tx.$contract}.js`;
    } else {
      // Ledger Transpiled Contract Location
      this.contractLocation = `${process.cwd()}/contracts/${
        this.entry.$tx.$namespace
      }/${this.entry.$tx.$contract}.js`;
    }

    // Get contract file (Or From Database)
    if (fs.existsSync(this.contractLocation)) {
      // Now we know we can execute the contract now or more costly cpu checks
      ActiveLogger.debug("Fetching Inputs");

      // Build Inputs Key Maps (Reference is Stream)
      this.inputs = Object.keys(this.entry.$tx.$i || {});

      // We must have inputs (New Inputs can create brand new unknown outputs)
      if (!this.inputs.length)
        this.raiseLedgerError(1101, new Error("Inputs cannot be null"));

      // Which $i lookup are we using. Are they labelled or stream names
      this.labelOrKey();

      // Build Outputs Key Maps (Reference is Stream)
      ActiveLogger.debug("Fetching Outputs");
      this.outputs = Object.keys(this.entry.$tx.$o || {});

      // Which $o lookup are we using. Are they labelled or stream names
      // Make sure we have outputs as they're optional
      if (this.outputs.length) {
        // Which $o lookup are we using. Are they labelled or stream names
        this.labelOrKey(true);
      }

      // Are we checking revisions or setting?
      if (!this.entry.$revs) {
        this.checkRevs = false;
        this.entry.$revs = {
          $i: {},
          $o: {}
        };
      }

      // If Signatureless transaction (Such as a new account there cannot be a revision)
      if (!this.entry.$selfsign) {
        // Prefixes
        // [umid] : Holds the data state (Prefix may be removed)
        // [umid]:stream : Activeledger Meta Data
        // [umid]:volatile : Data that can be lost

        // Check the input revisions
        this.permissionsCheck()
          .then((inputStreams: ActiveDefinitions.LedgerStream[]) => {
            // Check the output revisions
            this.permissionsCheck(false)
              .then((outputStreams: ActiveDefinitions.LedgerStream[]) => {
                this.process(inputStreams, outputStreams);
              })
              .catch(error => {
                // Forward Error On
                // We may not have the output stream, So we need to pass over the knocks
                this.postVote({
                  code: error.code,
                  reason: error.reason || error.message
                });
              });
          })
          .catch(error => {
            // Forward Error On
            // We may not have the input stream, So we need to pass over the knocks
            this.postVote({
              code: error.code,
              reason: error.reason || error.message
            });
          });
      } else {
        ActiveLogger.debug("Self signed Transaction");

        // If there are sigs we can enforce for the developer
        let sigs = Object.keys(this.entry.$sigs);
        if (sigs.length > 0) {
          // Loop Signatures and match against inputs
          let i = sigs.length;
          while (i--) {
            let signature = this.entry.$sigs[sigs[i]];
            let input = this.entry.$tx.$i[sigs[i]];

            // Make sure we have an input (Can Skip otherwise maybe onboarded)
            if (input) {
              // Check the input has a public key
              if (input.publicKey) {
                if (
                  !this.signatureCheck(
                    input.publicKey,
                    signature as string,
                    input.type ? input.type : "rsa"
                  )
                ) {
                  return this.raiseLedgerError(
                    1250,
                    new Error("Self signed signature not matching")
                  );
                }
              } else {
                // We don't have the public key to check
                return this.raiseLedgerError(
                  1255,
                  new Error(
                    "Self signed publicKey property not found in $i " + sigs[i]
                  )
                );
              }
            } else {
              return this.raiseLedgerError(
                1245,
                new Error("Self signed signature missing input pairing")
              );
            }
          }
        }

        // No input streams, Maybe Output
        this.permissionsCheck(false)
          .then((outputStreams: ActiveDefinitions.LedgerStream[]) => {
            this.process([], outputStreams);
          })
          .catch(error => {
            // Forward Error On
            this.postVote({
              code: error.code,
              reason: error.reason || error.message
            });
          });
      }
    } else {
      // Contract not found
      this.postVote({
        code: 1401,
        reason: "Contract Not Found"
      });
    }
  }

  /**
   * Updates VM transaction entry from other node broadcasts
   *
   * @param {*} node
   * @returns {ActiveDefinitions.INodeResponse}
   * @memberof Process
   */
  public updatedFromBroadcast(node?: any): ActiveDefinitions.INodeResponse {
    // Update networks response into local object
    this.entry.$nodes = Object.assign(this.entry.$nodes, node);
    // Make sure we haven't already reached consensus
    if (!this.isCommiting() && !this.voting) {
      // Reset Reference node response
      this.nodeResponse = this.entry.$nodes[this.reference];
      // Try run commit!
      this.commit();
    }
    return this.nodeResponse;
  }

  /**
   * Returns Commiting State (Broadcast)
   *
   * @returns {boolean}
   * @memberof Process
   */
  public isCommiting(): boolean {
    return this.commiting;
  }

  /**
   * Processes the transaction through the contract phases
   * Verify, Vote, Commit.
   * Vote phase is in memory blocked during conensus unless instant transaction
   *
   * @private
   * @param {LedgerStream[]} inputs
   * @memberof Process
   */
  private process(inputs: ActiveDefinitions.LedgerStream[]): void;
  private process(
    inputs: ActiveDefinitions.LedgerStream[],
    outputs: ActiveDefinitions.LedgerStream[]
  ): void;
  private process(
    inputs: ActiveDefinitions.LedgerStream[],
    outputs: ActiveDefinitions.LedgerStream[] = []
  ): void {
    this.getReadOnlyStreams()
      .then(readonly => {
        // We don't need to verify the code unless we suspect server has been
        // comprimised. We will verify with the "install" routine
        // TODO: Fix temp path solution (Param? PATH? Global?)
        this.contractVM = new VirtualMachine(
          this.contractLocation,
          this.selfHost,
          this.entry.$umid,
          this.entry.$datetime,
          this.entry.$tx,
          this.entry.$sigs,
          inputs,
          outputs,
          readonly,
          this.db,
          this.dbev,
          this.secured
        );

        // Initalise contract VM
        this.contractVM
          .initalise()
          .then(() => {
            // Verify Transaction details in the contract
            // Also allow the contract to verify it likes signatureless transactions
            this.contractVM
              .verify(this.entry.$selfsign)
              .then(() => {
                // Get Vote (May change to string as it can contain the reason)
                // Or in the VM we can catch any thrown errors messages
                this.contractVM
                  .vote()
                  .then(() => {
                    // Update Vote Entry
                    this.nodeResponse.vote = true;

                    // Internode Communication picked up here, Doesn't mean every node
                    // Will get all values (Early send back) but gives the best chance of getting most of the nodes communicating
                    this.nodeResponse.incomms = this.contractVM.getInternodeCommsFromVM();

                    // Continue to next nodes vote
                    this.postVote();
                  })
                  .catch(error => {
                    // Vote failed (Not and error continue casting vote on the network)
                    ActiveLogger.debug(error, "Vote Failure");

                    // Update errors (Dont know what the contract will reject as so string)
                    this.storeError(
                      1000,
                      new Error("Vote Failure - " + JSON.stringify(error)),
                      10
                    )
                      .then(() => {
                        // Continue Execution of consensus
                        // Update Error
                        this.nodeResponse.error = error;

                        // Continue to next nodes vote
                        this.postVote();
                      })
                      .catch(error => {
                        // Continue Execution of consensus even with this failing
                        // Just add a fatal message
                        ActiveLogger.fatal(error, "Voting Error Log Issues");

                        // Update Error
                        this.nodeResponse.error = error;

                        // Continue to next nodes vote
                        this.postVote();
                      });
                  });
              })
              .catch(error => {
                ActiveLogger.debug(error, "Verify Failure");
                // Verification Failure
                this.raiseLedgerError(1310, new Error(error));
              });
          })
          .catch(e => {
            ActiveLogger.debug(e, "VM Failure" + __dirname);
            // Contract not found
            this.raiseLedgerError(1401, new Error("Virtual Machine Failure"));
          });
      })
      .catch(e => {
        // error fetch read only streams
        this.raiseLedgerError(1210, new Error("Read Only Stream Error"));
      });
  }

  /**
   * Manages the protocol process after this node has voted
   *
   * @private
   * @memberof Process
   */
  private postVote(error: any = false): void {
    // Set voting completed state
    this.voting = false;

    // Instant Transaction Return right away
    if (!error && this.entry.$instant) {
      this.emit("commited", { instant: true });
      // Rewrite trasnaction to no longer be instant for standard background consensus
      this.entry.$instant = false;
    }

    // Which Peering mode?
    if (this.entry.$broadcast) {
      if (error) {
        // Add error to the broadcast for passing back to the client
        this.entry.$nodes[this.reference].error = error.reason;
      }
      // Let all other nodes know about this transaction and our opinion
      this.emit("broadcast", this.entry);

      // Check we will be commiting (So we don't process as failed tx)
      if (this.canCommit()) {
        // Try run commit! (May have reach consensus here)
        this.commit();
      }
    } else {
      // Knock our right neighbour with this trasnaction if they are not the origin
      if (this.right.reference != this.entry.$origin) {
        // Send back early if consensus has been reached and not the end of the network
        // (Early commit, Then Forward to network)
        this.commit(() => {
          this.right
            .knock("init", this.entry)
            .then((response: any) => {
              // Territoriality set?
              this.entry.$territoriality = (response.data as ActiveDefinitions.LedgerEntry).$territoriality;
              // Append new $nodes
              this.entry.$nodes = (response.data as ActiveDefinitions.LedgerEntry).$nodes;

              // Reset Reference node response
              this.nodeResponse = this.entry.$nodes[this.reference];

              // Normal, Or getting other node opinions?
              if (error) {
                this.raiseLedgerError(error.code, error.reason, true, 10);
              }

              // Run the Commit Phase
              this.commit();
            })
            .catch((error: any) => {
              // Need to manage errors this would mean the node is unreachable
              ActiveLogger.debug(error, "Knock Failure");

              // if debug mode forward
              // IF error has status and error this came from another node which has erroed (not unreachable)
              if (ActiveOptions.get<boolean>("debug", false)) {
                // rethrow same error
                this.raiseLedgerError(
                  error.status || 1502,
                  new Error(error.error)
                );
              } else {
                // Generic error 404/ 500
                this.raiseLedgerError(1501, new Error("Bad Knock Transaction"));
              }
            });
        });
      } else {
        ActiveLogger.debug("Origin is next (Sending Back)");
        if (error) {
          // Ofcourse if next is origin we need to send back for the promises!
          this.raiseLedgerError(error.code, error.reason);
        } else {
          // Run the Commit Phase
          this.commit();
        }
      }
    }
  }

  /**
   * Decides if consensus has been reached for commit phase to start
   *
   * @private
   * @returns {boolean}
   * @memberof Process
   */
  private canCommit(): boolean {
    // Time to count the votes (Need to recache keys)
    let networkNodes: string[] = Object.keys(this.entry.$nodes);
    let i = networkNodes.length;
    let votes = 0;

    // Small performance boost if we voted no
    if (this.nodeResponse.vote) {
      while (i--) {
        if (this.entry.$nodes[networkNodes[i]].vote) votes++;
      }
    }

    // Return if consensus has been reached
    return (
      (this.nodeResponse.vote &&
        (votes / ActiveOptions.get<Array<any>>("neighbourhood", []).length) *
          100 >=
          ActiveOptions.get<any>("consensus", {}).reached) ||
      false
    );
  }

  /**
   * Checks voting round and runs the commit phase of the contract
   * The use of callback is because it fits better than a promise in the flow and the performance is a bonus
   *
   * @private
   * @param {() => void} [earlyCommit]
   * @returns {void}
   * @memberof Process
   */
  private commit(earlyCommit?: () => void): void {
    // If we haven't commited process as normal
    if (!this.nodeResponse.commit) {
      // check we can commit still
      if (this.canCommit()) {
        // Consensus reached commit phase
        this.commiting = true;
        // Pass Nodes for possible INC injection
        this.contractVM
          .commit(
            this.entry.$nodes,
            this.entry.$territoriality == this.reference
          )
          .then(() => {
            // Update Commit Entry
            this.nodeResponse.commit = true;

            // Update in communication (Recommended pre commit only but can be edge use cases)
            this.nodeResponse.incomms = this.contractVM.getInternodeCommsFromVM();

            // Are we throwing to another ledger(s)?
            let throws = this.contractVM.getThrowsFromVM();

            // Emit to network handler
            if (throws && throws.length) {
              this.emit("throw", { locations: throws });
            }

            // Get the changed data streams
            let streams: ActiveDefinitions.LedgerStream[] = this.contractVM.getActivityStreamsFromVM();

            // Get current working inputs to compare and update if not modified above
            let inputs: ActiveDefinitions.LedgerStream[] = this.contractVM.getInputs();

            let skip: string[] = [];

            // Determanistic Collision Managamenent
            let collisions: any[] = [];

            // Compile streams for umid & return reference
            let refStreams = {
              new: [] as any[],
              updated: [] as any[]
            };

            // Cache Harden Key Flag
            let nhkCheck = ActiveOptions.get<any>("security", {})
              .hardenedKeys as boolean;

            // Any Changes
            if (streams.length) {
              // Process Changes to the database
              // Bulk Insert Docs
              let docs: any[] = [];

              // Loop Streams
              let i = streams.length;
              while (i--) {
                // New or Updating?
                if (!streams[i].meta._rev) {
                  // Make sure we have an id
                  if (!streams[i].meta._id) {
                    // New (Need to set ids)
                    streams[i].state._id = this.entry.$umid + i;
                    streams[i].meta._id = streams[i].state._id + ":stream";
                    streams[i].volatile._id =
                      streams[i].state._id + ":volatile";
                  }

                  // Need to add transaction to all meta documents
                  streams[i].meta.txs = [this.entry.$umid];
                  // Also set as intalisiser stream (stream constructor)
                  streams[i].meta.$constructor = true;

                  // Need to remove rev
                  delete streams[i].state._rev;
                  delete streams[i].meta._rev;
                  delete streams[i].volatile._rev;

                  // New Streams need to check if collision will happen
                  if (streams[i].meta.umid !== this.entry.$umid) {
                    collisions.push(streams[i].meta._id);
                  }

                  // Add to reference
                  refStreams.new.push({
                    id: streams[i].state._id,
                    name: streams[i].meta.name
                  });
                } else {
                  // Updated Streams, These could be inputs
                  // So update the transaction and remove for inputs for later processing
                  if (streams[i].meta.txs && streams[i].meta.txs.length) {
                    streams[i].meta.txs.push(this.entry.$umid);
                    skip.push(streams[i].meta._id as string);
                  }

                  // Hardened Keys?
                  if (streams[i].state._id && nhkCheck) {
                    // Get nhpk
                    let nhpk = this.entry.$tx.$i[
                      this.getLabelIOMap(true, streams[i].state._id as string)
                    ].$nhpk;

                    // Loop Signatures as they should be rewritten with authoritied nested
                    // That way if any new auths were added they will be skipped
                    let txSigAuthsKeys = Object.keys(
                      this.entry.$sigs[streams[i].state._id as string]
                    );

                    // Loop all authorities to try and find a match
                    streams[i].meta.authorities.forEach(
                      (authority: ActiveDefinitions.ILedgerAuthority) => {
                        // Get tx auth signature if existed
                        const txSigAuthKey = txSigAuthsKeys.indexOf(
                          authority.hash as string
                        );
                        if (txSigAuthKey !== -1) {
                          (authority as any).public =
                            nhpk[txSigAuthsKeys[txSigAuthKey]];
                        }
                      }
                    );
                  }

                  // Add to reference
                  refStreams.updated.push({
                    id: streams[i].state._id,
                    name: streams[i].meta.name
                  });
                }

                // Data State (Developers Control)
                if (streams[i].state._id) docs.push(streams[i].state);

                // Meta (Stream Data) for internal usage
                if (streams[i].meta._id) docs.push(streams[i].meta);

                // Volatile data which cannot really be trusted
                if (streams[i].volatile._id) docs.push(streams[i].volatile);
              }

              // Any inputs left (Means not modified, Unmodified outputs can be ignored)
              // Now we need to append transaction to the inputs of the transaction
              if (inputs && inputs.length) {
                // Add to all docs
                let i = inputs.length;
                while (i--) {
                  if (
                    skip.indexOf(inputs[i].meta._id as string) === -1 &&
                    inputs[i].meta.txs &&
                    inputs[i].meta.txs.length
                  ) {
                    // Add Compact Transaction
                    inputs[i].meta.txs.push(this.entry.$umid);

                    // Hardened Keys?
                    if (inputs[i].state._id && nhkCheck) {
                      // Get nhpk
                      let nhpk = this.entry.$tx.$i[
                        this.getLabelIOMap(true, inputs[i].state._id as string)
                      ].$nhpk;

                      // Loop Signatures as they should be rewritten with authoritied nested
                      // That way if any new auths were added they will be skipped
                      let txSigAuthsKeys = Object.keys(
                        this.entry.$sigs[inputs[i].state._id as string]
                      );

                      // Loop all authorities to try and find a match
                      inputs[i].meta.authorities.forEach(
                        (authority: ActiveDefinitions.ILedgerAuthority) => {
                          // Get tx auth signature if existed
                          const txSigAuthKey = txSigAuthsKeys.indexOf(
                            authority.hash as string
                          );
                          if (txSigAuthKey !== -1) {
                            (authority as any).public =
                              nhpk[txSigAuthsKeys[txSigAuthKey]];
                          }
                        }
                      );
                    }

                    // Push to docs (Only Meta)
                    docs.push(inputs[i].meta);
                  }
                }
              }

              // Create umid document containing the transaction details
              docs.push({
                _id: this.entry.$umid + ":umid",
                umid: this.compactTxEntry(),
                streams: refStreams
              });

              /**
               * Delegate Function
               * Attempt to atomicaly save to the datastore
               * Allow for delay execution for deterministic test
               */
              let append = () => {
                this.db
                  .bulkDocs(docs)
                  .then(() => {
                    // Set datetime to reflect when data is set from memory to disk
                    this.nodeResponse.datetime = new Date();

                    // Were we first?
                    if (!this.entry.$territoriality)
                      this.entry.$territoriality = this.reference;

                    // If Origin Explain streams in output
                    if (this.reference == this.entry.$origin) {
                      this.entry.$streams = refStreams;
                    }

                    // Manage Post Processing (If Exists)
                    this.contractVM
                      .postProcess(
                        this.entry.$territoriality == this.reference,
                        this.entry.$territoriality
                      )
                      .then(post => {
                        this.nodeResponse.post = post;

                        // Update in communication (Recommended pre commit only but can be edge use cases)
                        this.nodeResponse.incomms = this.contractVM.getInternodeCommsFromVM();

                        // Remember to let other nodes know
                        if (earlyCommit) earlyCommit();

                        // Respond with the possible early commited
                        this.emit("commited", { tx: this.compactTxEntry() });
                      })
                      .catch(error => {
                        // Don't let local error stop other nodes
                        if (earlyCommit) earlyCommit();

                        // Ignore errors for now, As commit was still a success
                        this.emit("commited", { tx: this.compactTxEntry() });
                      });
                  })
                  .catch((error: Error) => {
                    // Don't let local error stop other nodes
                    if (earlyCommit) earlyCommit();
                    ActiveLogger.debug(error, "Datatore Failure");
                    this.raiseLedgerError(1510, new Error("Failed to save"));
                  });
              };

              // Detect Collisions
              if (collisions.length) {
                ActiveLogger.info("Deterministic streams to be checked");

                // Store the promises to wait on.
                let streamColCheck: any[] = [];

                // Loop all streams
                collisions.forEach((streamId: string) => {
                  // Query datastore for streams
                  streamColCheck.push(this.db.get(streamId));
                });

                // Wait for all checks
                Promise.all(streamColCheck)
                  .then(streams => {
                    // Problem Streams Exist
                    ActiveLogger.debug(
                      streams,
                      "Deterministic Stream Name Exists"
                    );
                    // Update commit
                    this.nodeResponse.commit = false;
                    this.raiseLedgerError(
                      1530,
                      new Error("Deterministic Stream Name Exists")
                    );
                  })
                  .catch(() => {
                    // Continue (Error being document not found)
                    append();
                  });
              } else {
                // Continue
                append();
              }
            } else {
              // Nothing to store which is _no longer_ strange contract may not make changes!
              // Were we first?
              if (!this.entry.$territoriality)
                this.entry.$territoriality = this.reference;

              // Manage Post Processing (If Exists)
              this.contractVM
                .postProcess(
                  this.entry.$territoriality == this.reference,
                  this.entry.$territoriality
                )
                .then(post => {
                  this.nodeResponse.post = post;

                  // Update in communication (Recommended pre commit only but can be edge use cases)
                  this.nodeResponse.incomms = this.contractVM.getInternodeCommsFromVM();

                  // Remember to let other nodes know
                  if (earlyCommit) earlyCommit();

                  // Respond with the possible early commited
                  this.emit("commited", { tx: this.compactTxEntry() });
                })
                .catch(error => {
                  // Don't let local error stop other nodes
                  if (earlyCommit) earlyCommit();
                  // Ignore errors for now, As commit was still a success
                  this.emit("commited", { tx: this.compactTxEntry() });
                });
            }
          })
          .catch(error => {
            // Don't let local error stop other nodes
            if (earlyCommit) earlyCommit();
            ActiveLogger.debug(error, "VM Commit Failure");

            // If debug mode forward full error
            if (ActiveOptions.get<boolean>("debug", false)) {
              this.raiseLedgerError(
                1302,
                new Error(
                  "Commit Failure - " + JSON.stringify(error.message || error)
                )
              );
            } else {
              this.raiseLedgerError(
                1301,
                new Error("Failed Commit Transaction")
              );
            }
          });
      } else {
        // If Early commit we don't need to manage these errors
        if (earlyCommit) return earlyCommit();
        // Consensus not reached
        if (!this.nodeResponse.vote) {
          // We didn't vote right
          ActiveLogger.debug(
            this.nodeResponse,
            "VM Commit Failure, We voted NO"
          );

          // We voted false, Need to process
          // TODO : Research if we can remove this, As 1000 should always publish an error
          this.raiseLedgerError(
            1505,
            new Error("This node voted false"),
            false
          );

          // Because we voted no doesn't mean the network should error
          this.emit("commited", {});
        } else {
          // Not needed for broadcast because we check on destory
          if (!this.entry.$broadcast) {
            // Network didn't reach consensus
            ActiveLogger.debug("VM Commit Failure, NETWORK voted NO");
            this.raiseLedgerError(
              1510,
              new Error("Failed Network Voting Round")
            );
          }
        }
      }
    } else {
      // We have committed do nothing.
      // Headers should be sent already but just in case emit commit
      if (earlyCommit) earlyCommit();
      this.emit("commited", {});
    }
  }

  /**
   * Manages the permissions of revisions and signatures of each stream type
   * TODO: Implement M of N key check
   *
   * @private
   * @param {string[]} check
   * @returns {Promise<any>}
   * @memberof Process
   */
  private permissionsCheck(inputs: boolean = true): Promise<any> {
    // Backwards compatibile will need to be managed here as stream wont exist
    // Then on "commit" phase we can create the stream file for this to work

    // Test the right object
    let check = this.inputs;
    if (!inputs) check = this.outputs;

    // Return as promise for execution
    return new Promise((resolve, reject) => {
      // Process all promises at "once"
      Promise.all(
        // Map all the objects to get their promises
        check.map(item => {
          // Create promise to manage all revisions at once
          return new Promise((resolve, reject) => {
            // Get Meta data
            this.db
              .get(item + ":stream")
              .then((meta: any) => {
                // Check Script Lock
                let iMeta: ActiveDefinitions.IMeta = meta as ActiveDefinitions.IMeta;
                if (
                  iMeta.contractlock &&
                  iMeta.contractlock.length &&
                  iMeta.contractlock.indexOf(this.entry.$tx.$contract) === -1
                ) {
                  // We have a lock but not for the current contract request
                  return reject({
                    code: 1700,
                    reason: "Stream contract locked"
                  });
                }
                // Check Namespace Lock
                if (
                  iMeta.namespaceLock &&
                  iMeta.namespaceLock.length &&
                  iMeta.namespaceLock.indexOf(this.entry.$tx.$namespace) === -1
                ) {
                  // We have a lock but not for the current contract request
                  return reject({
                    code: 1710,
                    reason: "Stream namespace locked"
                  });
                }

                // Got the meta, Now for real stream
                this.db
                  .get(item)
                  .then((state: any) => {
                    // Got the state now for volatile
                    this.db
                      .get(item + ":volatile")
                      .then((volatile: any) => {
                        // Resolve the whole stream
                        resolve({
                          meta: meta,
                          state: state,
                          volatile: volatile
                        });
                      })
                      .catch((error: any) => {
                        // TODO : Is this a problem? Can we resolve?
                        // Add Info
                        error.code = 960;
                        error.reason = "Volatile not found";
                        // Rethrow
                        reject(error);
                      });
                  })
                  .catch((error: any) => {
                    // Add Info
                    error.code = 960;
                    error.reason = "State not found";
                    // Rethrow
                    reject(error);
                  });
              })
              .catch((error: any) => {
                // Add Info
                error.code = 950;
                error.reason = "Stream not found";
                // Rethrow
                reject(error);
              });
          });
        })
      )
        // Now have all the streams to process from the database
        .then((stream: ActiveDefinitions.LedgerStream[]) => {
          // All streams documents, May need to convert to promises but all this code is sync
          let i = stream.length;
          while (i--) {
            // Quick Reference
            let streamId: string = (stream[i].meta as any)._id as string;

            // Remove :stream
            streamId = streamId.substring(0, streamId.length - 7);

            // Get Revision type
            let revType = this.entry.$revs.$i;
            if (!inputs) revType = this.entry.$revs.$o;

            // Check or set Revisions
            if (this.checkRevs) {
              if (
                revType[streamId] !==
                (stream[i].meta._rev as any) +
                  ":" +
                  (stream[i].state._rev as any)
              )
                // Break loop and reject
                return reject({
                  code: 1200,
                  reason:
                    (inputs ? "Input" : "Output") + " Stream Position Incorrect"
                });
            } else {
              revType[streamId] =
                (stream[i].meta._rev as any) +
                ":" +
                (stream[i].state._rev as any);
            }

            // Signature Check & Hardened Keys (Inputs and maybe Outputs based on configuration)
            if (
              inputs ||
              ActiveOptions.get<any>("security", {}).signedOutputs
            ) {
              // Authorities need to be check flag
              let nhpkCheck = false;
              // Label or Key support
              // let nhpkCheckIOMap = inputs
              //   ? this.ioLabelMap.i
              //   : this.ioLabelMap.o;
              let nhpkCheckIO = inputs ? this.entry.$tx.$i : this.entry.$tx.$o;
              // Check to see if key hardening is enabled and done
              if (ActiveOptions.get<any>("security", {}).hardenedKeys) {
                // Maybe specific authority of the stream now, $nhpk could be string or object of strings
                // Need to map over because it may not be stream id!
                if (!nhpkCheckIO[this.getLabelIOMap(inputs, streamId)].$nhpk) {
                  return reject({
                    code: 1230,
                    reason:
                      (inputs ? "Input" : "Output") +
                      " Security Hardened Key Transactions Only"
                  });
                } else {
                  // Now need to check if $nhpk is nested with authorities
                  nhpkCheck = true;
                }
              }

              // Now can check signature
              if ((stream[i].meta as any).authorities) {
                // Some will return true early. At this stage we only need 1
                // The Smart contract developer can use the other signatures to create
                // a mini consensus within their own application (Such as ownership)

                if (
<<<<<<< HEAD
                  LedgerTypeChecks.isLedgerAuthSignatures(
=======
                  ActiveDefinitions.LedgerTypeChecks.isLedgerAuthSignatures(
>>>>>>> 1eed96c3
                    this.entry.$sigs[streamId]
                  )
                ) {
                  // Multiple signatures passed
                  // Check that they haven't sent more signatures than we have authorities
                  let sigStreamKeys = Object.keys(this.entry.$sigs[streamId]);
                  if (
                    sigStreamKeys.length >
                    (stream[i].meta as any).authorities.length
                  ) {
                    return reject({
                      code: 1225,
                      reason:
                        (inputs ? "Input" : "Output") +
                        " Incorrect Signature List Length"
                    });
                  }

                  // Loop over signatures
                  // Every supplied signature should exist and pass
                  if (
                    !sigStreamKeys.every((sigStream: string) => {
                      // Get Signature form tx object
                      const signature = (this.entry.$sigs[
                        streamId
                      ] as ActiveDefinitions.LedgerAuthSignatures)[sigStream];

                      // Have all the supplied keys given new public keys
                      if (nhpkCheck) {
                        if (
                          !nhpkCheckIO[this.getLabelIOMap(inputs, streamId)]
                            .$nhpk[sigStream]
                        ) {
                          return reject({
                            code: 1230,
                            reason:
                              (inputs ? "Input" : "Output") +
                              " Security Hardened Key Transactions Only"
                          });
                        }
                      }

                      // Loop authorities and find a match
                      return (stream[i].meta as any).authorities.some(
                        (authority: ActiveDefinitions.ILedgerAuthority) => {
                          // If matching hash do sig check
                          if (authority.hash == sigStream) {
                            return this.signatureCheck(
                              authority.public,
                              signature,
                              authority.type
                            );
                          } else {
                            return false;
                          }
                        }
                      );
                    })
                  ) {
                    // Break loop and reject
                    return reject({
                      code: 1228,
                      reason:
                        (inputs ? "Input" : "Output") +
                        " Signature List Incorrect"
                    });
                  }
                } else {
                  // Only one signature passed (Do not need to check for nhpk as its done above with 1:1)
                  if (
                    !(stream[i].meta as any).authorities.some(
                      (authority: ActiveDefinitions.ILedgerAuthority) => {
                        if (
                          authority.hash &&
                          this.signatureCheck(
                            authority.public,
                            this.entry.$sigs[streamId] as string,
                            authority.type
                          )
                        ) {
                          // Check for new keys for this authority
                          if (nhpkCheck) {
                            if (
                              !nhpkCheckIO[this.getLabelIOMap(inputs, streamId)]
                                .$nhpk
                            ) {
                              return reject({
                                code: 1230,
                                reason:
                                  (inputs ? "Input" : "Output") +
                                  " Security Hardened Key Transactions Only"
                              });
                            }
                          }

                          // Remap $sigs for later consumption
                          this.entry.$sigs[streamId] = {
                            [authority.hash]: this.entry.$sigs[
                              streamId
                            ] as string
                          };
                          return true;
                        }
                        return false;
                      }
                    )
                  ) {
                    // Break loop and reject
                    return reject({
                      code: 1220,
                      reason:
                        (inputs ? "Input" : "Output") + " Signature Incorrect"
                    });
                  }
                }
              } else {
                // Backwards Compatible Check
                if (
                  !this.signatureCheck(
                    (stream[i].meta as any).public,
                    this.entry.$sigs[streamId] as string,
                    (stream[i].meta as any).type
                      ? (stream[i].meta as any).type
                      : "rsa"
                  )
                ) {
                  // Break loop and reject
                  return reject({
                    code: 1220,
                    reason:
                      (inputs ? "Input" : "Output") + " Signature Incorrect"
                  });
                }
              }
            }
          }
          // Everything is good
          resolve(stream);
        })
        .catch(error => {
          // Rethrow error
          reject(error);
        });
    });
  }

  /**
   * Fetches streams for read only consumption
   *
   * @private
   * @returns {Promise<boolean>}
   * @memberof Process
   */
  private getReadOnlyStreams(): Promise<ActiveDefinitions.LedgerIORputs> {
    return new Promise((resolve, reject) => {
      // Holds the read only stream data
      let readonlyStreams: ActiveDefinitions.LedgerIORputs = {};

      if (this.entry.$tx.$r) {
        // Reference for solving linter errors
        let readOnly = this.entry.$tx.$r;
        // Get Index
        let keyRefs = Object.keys(readOnly);

        Promise.all(
          // Map all the objects to get their promises
          keyRefs.map(reference => {
            // Create promise to manage all revisions at once
            return new Promise((resolve, reject) => {
              // Get Meta data
              this.db
                .get(readOnly[reference])
                .then((read: any) => {
                  // Remove _id and _rev
                  delete read._id;
                  delete read._rev;

                  // Overwrite reference with state
                  readonlyStreams[reference] = read;
                  resolve(read);
                })
                .catch((error: Error) => {
                  // Rethrow
                  reject(error);
                });
            });
          })
        )
          .then(() => {
            // Shoudln't need to do anything as reference object has been updated
            resolve(readonlyStreams);
          })
          .catch(error => {
            // Rethrow
            reject(error);
          });
      } else {
        resolve(readonlyStreams);
      }
    });
  }

  /**
   * Validate signature for the transaction
   *
   * @private
   * @param {string} publicKey
   * @param {string} signature
   * @param {string} rsa
   * @returns {boolean}
   * @memberof Process
   */
  private signatureCheck(
    publicKey: string,
    signature: string,
    type: string = "rsa"
  ): boolean {
    try {
      // Get Key Object
      let key: ActiveCrypto.KeyPair = new ActiveCrypto.KeyPair(type, publicKey);

      // Return Valid or not
      return key.verify(this.entry.$tx, signature);
    } catch (error) {
      ActiveLogger.error(error, "Signature Check Error");
      return false;
    }
  }

  /**
   * Transaction $i/o type for stream names
   * Which $i/o lookup are we using. Are they labelled or stream names
   *
   * @private
   * @param {boolean} [outputs=false]
   * @memberof Process
   */
  private labelOrKey(outputs: boolean = false): void {
    // Get Reference for inputs
    let streams = this.inputs;
    let txIO = this.entry.$tx.$i;
    let map = this.ioLabelMap.i;

    // Override for outputs
    if (outputs) {
      streams = this.outputs;
      txIO = this.entry.$tx.$o;
      map = this.ioLabelMap.o;
    }

    // Check the first one, If labelled then loop all.
    // Means first has to be labelled but we don't want to loop when not needed
    if (txIO[streams[0]].$stream) {
      let i = streams.length;
      while (i--) {
        // Stream label or self
        let streamId = txIO[streams[i]].$stream || streams[i];
        map[streamId] = streams[i];
        streams[i] = streamId;
      }
    }
  }

  /**
   * Get the correct input for Label or key
   *
   * @private
   * @param {boolean} inputs
   * @param {string} streamId
   * @returns {string}
   * @memberof Process
   */
  private getLabelIOMap(inputs: boolean, streamId: string): string {
    // Get Correct Map
    let checkIOMap = inputs ? this.ioLabelMap.i : this.ioLabelMap.o;

    // If map empty default to key stream
    if (!Object.keys(checkIOMap).length) {
      return streamId;
    }
    return checkIOMap[streamId];
  }

  /**
   * Creates a smaler trasnaction entry for ledger walking. This will also
   * keep the value deterministic (not including nodes)
   *
   * @private
   * @returns
   * @memberof Process
   */
  private compactTxEntry() {
    return {
      $umid: this.entry.$umid,
      $tx: this.entry.$tx,
      $sigs: this.entry.$sigs,
      $revs: this.entry.$revs,
      $selfsign: this.entry.$selfsign ? this.entry.$selfsign : false
    };
  }

  /**
   * Manage all errors from the Process & VM to put into the activerestore. So activerestore
   * can verify if it failed due to local coniditions or just a bad entry
   *
   * @private
   * @param {number} code
   * @param {Error} reason
   * @param {Boolean} [stop]
   * @memberof Process
   */
  private raiseLedgerError(
    code: number,
    reason: Error,
    stop: Boolean = false,
    priority: number = 0
  ): void {
    // Store in database for activesrestore to review
    this.storeError(code, reason, priority)
      .then(() => {
        // Emit failed event for execution
        if (!stop) {
          this.emit("failed", {
            status: this.errorOut.code,
            error: this.errorOut.reason
          });
        }
      })
      .catch(error => {
        // Problem could be serious (Database down?)
        // However if this errors we need to just emit to let the ledger continue
        ActiveLogger.fatal(error, "Database Error Log Issues");

        // Emit failed event for execution
        if (!stop) {
          this.emit("failed", {
            status: code,
            error: error
          });
        }
      });
  }

  /**
   * Store Error into Database
   *
   * @private
   * @param {number} code
   * @param {Error} reason
   * @param {number} priority
   * @returns {Promise<any>}
   * @memberof Process
   */
  private storeError(
    code: number,
    reason: Error,
    priority: number = 0
  ): Promise<any> {
    // Only want to send 1 error to the browser as well.
    // As we may only need to store one we may need to manage Contract errors
    if (priority >= this.errorOut.priority) {
      this.errorOut.code = code;
      this.errorOut.reason = (reason && reason.message
        ? reason.message
        : reason) as string;
      this.errorOut.priority = priority;
    }

    if (!this.storeSingleError) {
      // Build Document for couch
      let doc = {
        code: code,
        processed: this.storeSingleError,
        umid: this.entry.$umid, // Easier umid lookup
        transaction: this.entry,
        reason: reason && reason.message ? reason.message : reason
      };

      // Now if we store another error it wont be prossed
      this.storeSingleError = true;

      // Return
      return this.dbe.post(doc);
    } else {
      return Promise.resolve();
    }
  }
}<|MERGE_RESOLUTION|>--- conflicted
+++ resolved
@@ -28,7 +28,6 @@
 import { ActiveLogger } from "@activeledger/activelogger";
 import { ActiveCrypto } from "@activeledger/activecrypto";
 import { ActiveDefinitions } from "@activeledger/activedefinitions";
-import { LedgerTypeChecks } from "../../../definitions/lib/definitions";
 
 /**
  * Class controls the processing of this nodes consensus
@@ -1160,11 +1159,7 @@
                 // a mini consensus within their own application (Such as ownership)
 
                 if (
-<<<<<<< HEAD
-                  LedgerTypeChecks.isLedgerAuthSignatures(
-=======
                   ActiveDefinitions.LedgerTypeChecks.isLedgerAuthSignatures(
->>>>>>> 1eed96c3
                     this.entry.$sigs[streamId]
                   )
                 ) {
