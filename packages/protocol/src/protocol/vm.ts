/*
 * MIT License (MIT)
 * Copyright (c) 2018 Activeledger
 *
 * Permission is hereby granted, free of charge, to any person obtaining a copy
 * of this software and associated documentation files (the "Software"), to deal
 * in the Software without restriction, including without limitation the rights
 * to use, copy, modify, merge, publish, distribute, sublicense, and/or sell
 * copies of the Software, and to permit persons to whom the Software is
 * furnished to do so, subject to the following conditions:
 *
 * The above copyright notice and this permission notice shall be included in all
 * copies or substantial portions of the Software.
 *
 * THE SOFTWARE IS PROVIDED "AS IS", WITHOUT WARRANTY OF ANY KIND, EXPRESS OR
 * IMPLIED, INCLUDING BUT NOT LIMITED TO THE WARRANTIES OF MERCHANTABILITY,
 * FITNESS FOR A PARTICULAR PURPOSE AND NONINFRINGEMENT. IN NO EVENT SHALL THE
 * AUTHORS OR COPYRIGHT HOLDERS BE LIABLE FOR ANY CLAIM, DAMAGES OR OTHER
 * LIABILITY, WHETHER IN AN ACTION OF CONTRACT, TORT OR OTHERWISE, ARISING FROM,
 * OUT OF OR IN CONNECTION WITH THE SOFTWARE OR THE USE OR OTHER DEALINGS IN THE
 * SOFTWARE.
 */

import { ActiveOptions, ActiveDSConnect } from "@activeledger/activeoptions";
import { ActiveDefinitions } from "@activeledger/activedefinitions";
import { Activity } from "@activeledger/activecontracts";
import { QueryEngine, EventEngine } from "@activeledger/activequery";
import { ActiveLogger } from "@activeledger/activelogger";
import { ActiveCrypto } from "@activeledger/activecrypto";
import { setTimeout } from "timers";
import { NodeVM } from "vm2";

/**
 * Contract Virtual Machine Controller
 *
 * @export
 * @class VirtualMachine
 */
export class VirtualMachine {
  /**
   * Virtual Machine Object
   *
   * @private
   * @type {VM}
   * @memberof VirtualMachine
   */
  private virtual: NodeVM;

  /**
   * Give Access to Export routine
   *
   * @private
   * @type {number}
   * @memberof VirtualMachine
   */
  private key: number;

  /**
   * Holds the event engine
   *
   * @private
   * @type {EventEngine}
   * @memberof VirtualMachine
   */
  private event: EventEngine;

  /**
   * When this VM timeout can not be extended past.
   *
   * @private
   * @type {Date}
   * @memberof VirtualMachine
   */
  private maxTimeout: Date;

  /**
   * Script execution status
   *
   * @private
   * @type {boolean}
   * @memberof VirtualMachine
   */
  private scriptFinishedExec: boolean = false;

  /**
   * Creates an instance of VirtualMachine.
   * @param {string} contractPath
   * @param {string} selfHost
   * @param {string} umid
   * @param {Date} cdate
   * @param {ActiveDefinitions.LedgerTransaction} tx
   * @param {ActiveDefinitions.LedgerSignatures} sigs
   * @param {ActiveDefinitions.LedgerStream[]} inputs
   * @param {ActiveDefinitions.LedgerStream[]} outputs
   * @param {ActiveDefinitions.LedgerIORputs} reads
   * @param {ActiveDSConnect} db
   * @param {ActiveDSConnect} dbev
   * @param {ActiveCrypto.Secured} secured
   * @memberof VirtualMachine
   */
  constructor(
    private contractPath: string,
    private selfHost: string,
    private umid: string,
    private cdate: Date,
    private tx: ActiveDefinitions.LedgerTransaction,
    private sigs: ActiveDefinitions.LedgerSignatures,
    private inputs: ActiveDefinitions.LedgerStream[],
    private outputs: ActiveDefinitions.LedgerStream[],
    private reads: ActiveDefinitions.LedgerIORputs,
    private db: ActiveDSConnect,
    private dbev: ActiveDSConnect,
    private secured: ActiveCrypto.Secured
  ) {
    // Setup Event Engine
    this.event = new EventEngine(this.dbev, this.tx.$contract);
  }

  /**
   * Extract All changed streams
   *
   * @returns {{ [reference: string]: Activity }}
   * @memberof VirtualMachine
   */
  public getActivityStreamsFromVM(): ActiveDefinitions.LedgerStream[] {
    // Fetch Activities and prepare to check
    let activities: {
      [reference: string]: Activity;
    } = this.virtual.run("return sc.getActivityStreams();", "avm.js");
    let streams: string[] = Object.keys(activities);
    let i = streams.length;

    // The exported streams with changes
    let exported: ActiveDefinitions.LedgerStream[] = [];

    // Loop each stream and find the marked ones
    while (i--) {
      if (activities[streams[i]].updated) {
        exported.push(activities[streams[i]].export2Ledger(this.key));
      }
    }
    return exported;
  }

  /**
   * Gets any internode communication to pass to other nodes.
   *
   * @returns {any}
   * @memberof VirtualMachine
   */
  public getInternodeCommsFromVM(): any {
    return this.virtual.run("return sc.getThisInterNodeComms();", "avm.js");
  }

  /**
   * Gets any internode communication to pass to other nodes.
   *
   * @returns {any}
   * @memberof VirtualMachine
   */
  public getThrowsFromVM(): string[] {
    return this.virtual.run("return sc.throwTo;", "avm.js");
  }

  /**
   * Get current working inputs of the contract (External to VM)
   *
   * @returns {ActiveDefinitions.LedgerStream[]}
   * @memberof VirtualMachine
   */
  public getInputs(): ActiveDefinitions.LedgerStream[] {
    return this.inputs;
  }

  /**
   * Dynamically import the contract. Currently object is created outside VM and set as a global
   *
   * @returns {Promise<boolean>}
   * @memberof VirtualMachine
   */
  public initalise(): Promise<boolean> {
    // Return as promise for initalise
    return new Promise((resolve, reject) => {
<<<<<<< HEAD
      // Set Secret Key
      this.key = Math.floor(Math.random() * 100);

      // Manage Externals & buildit
      let external: string[] = [
        this.contractPath,
        "@activeledger/activecontracts",
        "@activeledger/activetoolkits"
      ];
      let builtin: string[] = ["buffer", "events"];
      if (this.tx.$namespace == "default") {
        switch (this.tx.$contract) {
          case "contract":
            external.push("typescript");
            builtin.push("fs", "path", "os", "crypto");
            break;
          case "setup":
            builtin.push("fs", "path");
            break;
        }
      } else {
        // Now check configuration for allowed standard libs for this namespace
        let security = ActiveOptions.get<any>("security", {});

        // Check to see if this namespace exists
        if (security.namespace && security.namespace[this.tx.$namespace]) {
          security.namespace[this.tx.$namespace].std.forEach((item: string) => {
            // Add to builtin VM
            builtin.push(item);
          });
        }
      }

      // Import Contract
      // Create limited VM
      this.virtual = new NodeVM({
        wrapper: "none",
        sandbox: {
          logger: ActiveLogger,
          crypto: ActiveCrypto,
          secured: this.secured,
          query: new QueryEngine(this.db, true),
          event: this.event,
          contractPath: this.contractPath,
          umid: this.umid,
          cdate: new Date(this.cdate), // + copy of date has random issues
          tx: JSON.parse(JSON.stringify(this.tx)), // Deep Copy (Isolated, But We can still access if needed)
          sigs: this.sigs,
          inputs: this.inputs,
          outputs: this.outputs,
          reads: this.reads,
          key: this.key,
          self: this.selfHost
        },
        require: {
          context: "sandbox",
          builtin,
          external
=======
      try {
        // Set Secret Key
        this.key = Math.floor(Math.random() * 100);

        // Manage Externals & buildit
        let external: string[] = [
          this.contractPath,
          "@activeledger/activecontracts",
          "@activeledger/activetoolkits"
        ];
        let builtin: string[] = ["buffer", "events"];
        if (this.tx.$namespace == "default") {
          switch (this.tx.$contract) {
            case "contract":
              external.push("typescript");
              builtin.push("fs", "path", "os", "crypto");
              break;
            case "setup":
              builtin.push("fs", "path");
              break;
          }
        } else {
          // Now check configuration for allowed standard libs for this namespace
          let security = ActiveOptions.get<any>("security", {});

          // Check to see if this namespace exists
          if (security.namespace && security.namespace[this.tx.$namespace]) {
            security.namespace[this.tx.$namespace].std.forEach(
              (item: string) => {
                // Add to builtin VM
                builtin.push(item);
              }
            );
          }
>>>>>>> 2ebbcea9
        }

        // Import Contract
        // Create limited VM
        this.virtual = new NodeVM({
          wrapper: "none",
          sandbox: {
            logger: ActiveLogger,
            crypto: ActiveCrypto,
            secured: this.secured,
            query: new QueryEngine(this.db, true),
            event: this.event,
            contractPath: this.contractPath,
            umid: this.umid,
            cdate: new Date(this.cdate), // + copy of date has random issues
            tx: JSON.parse(JSON.stringify(this.tx)), // Deep Copy (Isolated, But We can still access if needed)
            sigs: this.sigs,
            inputs: this.inputs,
            outputs: this.outputs,
            reads: this.reads,
            key: this.key,
            self: this.selfHost
          },
          require: {
            context: "sandbox",
            builtin,
            external
          }
        });

        // Intalise Contract into VM (Will need to make sure require is not used and has been fully locked down)
        this.virtual.run(
          "global.sc = new (require(contractPath)).default(cdate, umid, tx, inputs, outputs, reads, sigs, key, self);",
          "avm.js"
        );

        // Do they want the query engine
        this.virtual.run(
          `if("setQuery" in sc) { sc.setQuery(query) }`,
          "avm.js"
        );

        // Do they want the event engine
        this.virtual.run(
          `if("setEvent" in sc) { sc.setEvent(event) }`,
          "avm.js"
        );

        // Default Namespace can accept config, Could just read the file
        // However when it comes to working from the ledger it will be in memory anyway
        if (this.tx.$namespace == "default") {
          this.virtual.run(
            `if("sysConfig" in sc) { sc.sysConfig(${JSON.stringify(
              ActiveOptions.fetch(false)
            )}) }`,
            "avm.js"
          );
        }

        // Start time initialise the date object
        this.maxTimeout = new Date();

        // Convert to max timeout date (Minutes converted to milliseconds)
        this.maxTimeout.setMilliseconds(
          ActiveOptions.get<number>("contractMaxTimeout", 20) * 60 * 1000
        );

        // Continue
        resolve(true);
      } catch (e) {
        if (e instanceof Error) {
          // Exception
          console.log(e.stack);
          reject(this.catchException(e));
        }
      }
    });
  }

  /**
   * Run verify part of the smart contract
   *
   * @returns {boolean}
   * @memberof VirtualMachine
   */
  public verify(sigless: boolean): Promise<boolean> {
    return new Promise<boolean>((resolve, reject) => {
      // Script running flag
      this.scriptFinishedExec = false;

      // Upgrade Phase
      this.event.setPhase("verify");

      // Manage Timeout
      this.checkTimeout("verify", () => {
        reject("VM Error : Verify phase timeout");
      });

      // Run Verify Phase
      (this.virtual.run(`return sc.verify(${sigless})`, "avm.js") as Promise<
        boolean
      >)
        .then(() => {
          this.scriptFinishedExec = true;
          resolve(true);
        })
        .catch(e => {
          if (e instanceof Error) {
            // Exception
            reject(this.catchException(e));
          } else {
            // Rejected by contract
            reject(e);
          }
        });
    });
  }

  /**
   * Run vote part of the smart contract
   *
   * @returns {boolean}
   * @memberof VirtualMachine
   */
  public vote(): Promise<boolean> {
    return new Promise<boolean>((resolve, reject) => {
      // Script running flag
      this.scriptFinishedExec = false;

      // Upgrade Phase
      this.event.setPhase("vote");

      // Manage Timeout
      this.checkTimeout("vote", () => {
        reject("VM Error : Vote phase timeout");
      });

      // Run Vote Phase
      (this.virtual.run(`return sc.vote()`, "avm.js") as Promise<boolean>)
        .then(() => {
          this.scriptFinishedExec = true;
          resolve(true);
        })
        .catch(e => {
          if (e instanceof Error) {
            // Exception
            reject(this.catchException(e));
          } else {
            // Rejected by contract
            reject(e);
          }
        });
    });
  }

  /**
   * Run commit part of the smart contract
   *
   * @param {ActiveDefinitions.INodes} nodes
   * @param {boolean} possibleTerritoriality
   * @returns {Promise<boolean>}
   * @memberof VirtualMachine
   */
  public commit(
    nodes: ActiveDefinitions.INodes,
    possibleTerritoriality: boolean = false
  ): Promise<boolean> {
    return new Promise((resolve, reject) => {
      // Manage INC
      this.incMarshel(nodes);

      // Script running flag
      this.scriptFinishedExec = false;

      // Upgrade Phase
      this.event.setPhase("commit");

      // Manage Timeout
      this.checkTimeout("commit", () => {
        reject("VM Error : Commit phase timeout");
      });

      // Get Commit
      (this.virtual.run(
        `return sc.commit(${possibleTerritoriality})`,
        "avm.js"
      ) as Promise<any>)
        .then(() => {
          // Here we may update the database from the objects (commit should return)
          // Or just manipulate / check the outputs
          this.scriptFinishedExec = true;
          resolve(true);
        })
        .catch(e => {
          if (e instanceof Error) {
            // Exception
            reject(this.catchException(e));
          } else {
            // Rejected by contract
            reject(e);
          }
        });
    });
  }

  /**
   * Do something after the commit phase, Territoriality is if this is the first post commit
   * running in the entire network
   *
   * @param {boolean} territoriality
   * @param {string} who
   * @returns {Promise<any>}
   * @memberof VirtualMachine
   */
  public postProcess(territoriality: boolean, who: string): Promise<any> {
    return new Promise((resolve, reject) => {
      // Script running flag
      this.scriptFinishedExec = false;

      // Upgrade Phase
      this.event.setPhase("post");

      // Manage Timeout
      this.checkTimeout("post", () => {
        reject("VM Error : Post phase timeout");
      });

      // Run Post Process
      (this.virtual.run(
        `if("postProcess" in sc) { 
            // Run Post Process
            return sc.postProcess(${territoriality}, "${who}");
          }else{
            // Auto Resolve if no post process
            return new Promise((resolve, reject) => {
              resolve(true);
            });
          } `,
        "avm.js"
      ) as Promise<any>)
        .then(postProcess => {
          // Do something with the returned value
          // Maybe resolve with the data
          this.scriptFinishedExec = true;

          // Reload Configuration Required?
          if (this.tx.$namespace == "default") {
            if (
              this.virtual.run(
                `if("sysConfig" in sc) { return sc.configReload() }else{ return false; }`,
                "avm.js"
              )
            ) {
              ActiveLogger.info("Reloading Configuration Request");
              // Can Moan in process (No need network)
              (process as any).send({
                type: "reload"
              });
            }
          }
          resolve(postProcess);
        })
        .catch(e => {
          if (e instanceof Error) {
            // Exception
            reject(this.catchException(e));
          } else {
            // Rejected by contract
            reject(e);
          }
        });
    });
  }

  /**
   * Marshel the INcomms into the contract
   *
   * @private
   * @param {ActiveDefinitions.INodes} nodes
   * @memberof VirtualMachine
   */
  private incMarshel(nodes: ActiveDefinitions.INodes): void {
    // Get Node Keys (Or get from Neighbourhood?)
    let keys = Object.keys(nodes);
    let i = keys.length;
    if (i) {
      let comms: ActiveDefinitions.ICommunications = {};
      // Quick Flag to check if its worth sending large into VM
      let sendComms = false;

      // Find any comms
      while (i--) {
        if (nodes[keys[i]].incomms) {
          comms[keys[i]] = nodes[keys[i]].incomms;
          if (!sendComms) sendComms = true;
        }
      }

      // Any Comms to send into VM (Alternative parse directly as JSON)
      if (sendComms) {
        this.virtual.freeze(comms, "INC");
      }
    }
  }

  /**
   * Check the VM has or hasn't timedout
   *
   * @private
   * @param {string} type
   * @param {Function} timedout
   * @memberof VirtualMachine
   */
  private checkTimeout(type: string, timedout: Function): void {
    // Setup Timeout Ticket
    setTimeout(() => {
      // Has the script not finished
      if (!this.scriptFinishedExec) {
        // Has it extended its timeout
        if (!this.hasBeenExtended()) {
          // Hasn't been extended so call function
          timedout();
        } else {
          // Check again later
          this.checkTimeout(type, timedout);
        }
      }
    }, ActiveOptions.get<number>("contractCheckTimeout", 10000));
  }

  /**
   * Detect if the script is within timeout limits
   *
   * @private
   * @returns {boolean}
   * @memberof VirtualMachine
   */
  private hasBeenExtended(): boolean {
    // Fetch new time out request from the contract
    let timeoutRequestTime = this.virtual.run(
      `return sc.getTimeout()`,
      "avm.js"
    );

    // Did we get a return value to work on?
    if (timeoutRequestTime) {
      // if request time larger than current time extention has been requested
      // also check the request timeout is not larger than the maximum allowed
      if (
        this.maxTimeout > timeoutRequestTime &&
        timeoutRequestTime > new Date()
      ) {
        // Timeout has been extended correctly.
        return true;
      }
    }

    // Script has timed out
    return false;
  }

  /**
   * Manages Exceptions / Throws from a VM call
   *
   * @private
   * @param {Error} e
   * @returns {*}
   * @memberof VirtualMachine
   */
  private catchException(e: Error): any {
    // Exception
    if (e.stack) {
      // Get Current Contract Filename only
      const contract = this.contractPath.substr(
        this.contractPath.lastIndexOf("/") + 1
      );

      // Find Contract Code in Stacktrace
      const contractErrorLine = e.stack.match(
        new RegExp(`^.*${contract}.*$`, "m")
      );

      // Was our contract in the stack trace
      if (contractErrorLine && contractErrorLine.length) {
        // Get First Match
        const contractLastCallLine = contractErrorLine[0].trim();

        // Find Contract Start
        const lastIndexFolder = contractLastCallLine.indexOf(contract) + 1;

        // Extract Contract + Line Numbers
        let contractErrorInfo = contractLastCallLine.substring(
          lastIndexFolder,
          contractLastCallLine.length
        );

        return {
          error: e.message,
          at: contractErrorInfo
        };
      } else {
        // Degrade to first line from the trace
        // Get file with line numbers
        let msg = e.stack
          .split("\n", 2)[1]
          .trim()
          .replace(/.*\(|\)/gi, "");

        // Extract Line numbers
        // Add Contract Name
        msg =
          this.contractPath.substr(this.contractPath.lastIndexOf("/") + 1) +
          ":" +
          msg.substr(msg.indexOf(".js") + 4);

        //return reject(e.message + "@" + msg);
        return {
          error: e.message,
          at: msg
        };
      }
    } else {
      return e.message;
    }
  }
}<|MERGE_RESOLUTION|>--- conflicted
+++ resolved
@@ -181,66 +181,6 @@
   public initalise(): Promise<boolean> {
     // Return as promise for initalise
     return new Promise((resolve, reject) => {
-<<<<<<< HEAD
-      // Set Secret Key
-      this.key = Math.floor(Math.random() * 100);
-
-      // Manage Externals & buildit
-      let external: string[] = [
-        this.contractPath,
-        "@activeledger/activecontracts",
-        "@activeledger/activetoolkits"
-      ];
-      let builtin: string[] = ["buffer", "events"];
-      if (this.tx.$namespace == "default") {
-        switch (this.tx.$contract) {
-          case "contract":
-            external.push("typescript");
-            builtin.push("fs", "path", "os", "crypto");
-            break;
-          case "setup":
-            builtin.push("fs", "path");
-            break;
-        }
-      } else {
-        // Now check configuration for allowed standard libs for this namespace
-        let security = ActiveOptions.get<any>("security", {});
-
-        // Check to see if this namespace exists
-        if (security.namespace && security.namespace[this.tx.$namespace]) {
-          security.namespace[this.tx.$namespace].std.forEach((item: string) => {
-            // Add to builtin VM
-            builtin.push(item);
-          });
-        }
-      }
-
-      // Import Contract
-      // Create limited VM
-      this.virtual = new NodeVM({
-        wrapper: "none",
-        sandbox: {
-          logger: ActiveLogger,
-          crypto: ActiveCrypto,
-          secured: this.secured,
-          query: new QueryEngine(this.db, true),
-          event: this.event,
-          contractPath: this.contractPath,
-          umid: this.umid,
-          cdate: new Date(this.cdate), // + copy of date has random issues
-          tx: JSON.parse(JSON.stringify(this.tx)), // Deep Copy (Isolated, But We can still access if needed)
-          sigs: this.sigs,
-          inputs: this.inputs,
-          outputs: this.outputs,
-          reads: this.reads,
-          key: this.key,
-          self: this.selfHost
-        },
-        require: {
-          context: "sandbox",
-          builtin,
-          external
-=======
       try {
         // Set Secret Key
         this.key = Math.floor(Math.random() * 100);
@@ -275,7 +215,6 @@
               }
             );
           }
->>>>>>> 2ebbcea9
         }
 
         // Import Contract
